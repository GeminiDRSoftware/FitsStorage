{% extends "layout.html" %}

{% block extra_header %}
<meta name="robots" content="noindex, nofollow">
<<<<<<< HEAD
<script src="/static/login.js"></script>
=======
<script src="https://ajax.googleapis.com/ajax/libs/jquery/3.7.1/jquery.min.js"></script>
<script src="/static/titlebar.js"></script>
<link rel="stylesheet" type="text/css" href="/static/whoami.css" />
<link rel="stylesheet" type="text/css" href="/static/titlebar.css" />
<link rel="stylesheet" type="text/css" href="/static/login.css" />

>>>>>>> 9b10fc5a
{% endblock %}

{% block title %}Gemini Archive log in{% endblock %}

{% block body %}
<<<<<<< HEAD
 <H1>Gemini Observatory Archive Login</H1>
 {% if valid_request %}
   <P>Welcome, you are successfully logged in to the Gemini Archive.</P>
   {% if thing_string %}
     <p><a href="/searchform/{{ thing_string }}">Click here to go back to your search form</a></p>
     <p><a href="/searchform">Click here to go to an empty search form</a></p>
   {% else %}
     <p><a href="/searchform">Click here to go to the search form</a></p>
   {% endif %}
   <p>In order to access proprietary data, your programs need to be registered with your archive account.</p>
   <p><a href="/my_programs">Click here to register programs</a></p>

   <H3>API access token</H3>
   <p>If you access the archive API from scripts and would like to have those
     scripts authenticate as you (for example to access your proprietary data),
     you will need to copy and store this access token. Store this value with
     care - anyone who obtains it can authenticate to the archive as you. You
     can invalidate this value by logging out of the archive from any browser.
     A new value will be issued when you log back in.</p>

   <p>The <a href="/help/api.html#authentication">API authentication</a> help
     section describes how to use this value.</p>
   <button onclick="showCookie()">Show / Hide cookie value</button>
   <button onclick="copyCookie()">Copy cookie value</button>
   <!-- The text field that the javascript copyCookie function looks at-->
   <div id="cookie" style="display:none;"><pre>{{ cookie }}</pre></div>

 {% else %}
   {% if reason_bad %}
     <P>Log-in did not succeed: {{ reason_bad }}. Please try again.</P>
     <P>If you have forgotten your username and/or password,
        <a href="/request_password_reset">click here to reset your password</a>.</P>
   {% endif %}
   <FORM action="/login/{{ thing_string }}" method="POST">
   <TABLE>
   <TR><TD><LABEL for="username">Username</LABEL><TD>
   <TD><INPUT type="text" size=16 name="username" value='{{ username }}'></INPUT></TD></TR>
   <TR><TD><LABEL for="password">Password</LABEL><TD>
   <TD><INPUT type="password" size=16 name="password"></INPUT></TD></TR>
   </TABLE>
     <INPUT type="hidden" name="redirect" value="{{ redirect }}" />
   <INPUT type="submit" value="Submit"></INPUT>
   </FORM>
 {% endif %}{# valid request #}
=======
<div class="titlebar">
  <div class="titlebar_left">
  {{ server_title }}
  </div>
  <div class="titlebar_help" id="help_about">
    <a href="/help/index.html" target="_blank">Help</a> -
    <a href="/help/about.html" target="_blank">About</a>
  </div>
  <div class="titlebar_right" id="div_whoami">
    Loading...
  </div>
</div>

<H1>Login</H1>

{% if logged_in %}
  <H3>Welcome, you are logged in to the Gemini Archive.</H3>
  <P>Your account has the following login methods available: {{ login_methods }}.</P>
  <P>To add additional login methods, simply log in using the new method below.</P>
  {% if thing_string %}
    <p><a href="/searchform/{{ thing_string }}">Click here to go back to your search form</a></p>
    <p><a href="/searchform">Click here to go to an empty search form</a></p>
  {% else %}
    <p><a href="/searchform">Click here to go to the search form</a></p>
  {% endif %}
  <p>In order to access proprietary data, your programs need to be registered with your archive account.</p>
  <p><a href="/my_programs">Click here to register programs</a></p>
<hr>
{% endif %}

{% if reason_bad %}
  <H3>Log-in did not succeed: {{ reason_bad }}. Please try again.</H3>
  <P>If you have forgotten your GOA username and/or password,
    <a href="/request_password_reset">click here to reset your password</a>.</P>
  <hr>
{% endif %}

<P>There are now several options for logging in to the Gemini Observatory Archive -
    in addition to the "traditional" GOA username and password log-in, you can
    now also authenticate using your ORCID ID, and NOIRlab staff can authenticate using
    NOIRlab single sign on. Please read the more detailed explanation below.</P>

<div class="loginboxes">
    <div class="loginbox">
        <a href="/orcid"><H3 style="text-align:center;">Click here to sign in using ORCID</H3>
            <img src="https://orcid.org/assets/vectors/orcid.logo.svg" class="loginlogo" alt="ORCID">
        </a>
    </div>
    <div class="loginbox">
        <a href="/noirlabsso"><H3 style="text-align:center;">Click here to sign in using NOIRlab SSO</H3>
            <P style="text-align:center;">[Gemini / NOIRLab staff only]</P>
        <img src="https://noirlab.edu/public/media/archives/logos/svg/logo001.svg" class="loginlogo" alt="NOIRLab">
        </a>
    </div>
    <div class="loginbox">
        <H3>To sign in using traditional GOA username and password, sign in here:</H3>
        <FORM action="/login/{{ thing_string }}" method="POST">
        <TABLE>
        <TR><TD><LABEL for="username">Username</LABEL><TD>
        <TD><INPUT id="username" type="text" size=16 name="username" value='{{ username }}'></TD></TR>
        <TR><TD><LABEL for="password">Password</LABEL><TD>
        <TD><INPUT id="password" type="password" size=16 name="password"></TD></TR>
        </TABLE>
        <INPUT type="hidden" name="redirect" value="{{ redirect }}">
        <INPUT type="submit" value="Submit">
        </FORM>
    </div>
</div>

<H2>Not sure which to use?</H2>

<H3>New to the Gemini Observatory Archive?</H3>
<UL>
<LI>If you are new to the Gemini Observatory Archive, and you already have an
    ORCID iD, we recommend signing in with ORCID.</LI>
<LI>If you use Gemini data for your astronomy research, but don't have an
    <a href="https://info.orcid.org/what-is-orcid/">ORCID iD</a>, we recommend
    <a href="https://orcid.org/register">registering for an ORCID iD</a>,
    then signing in with ORCID. As more Gemini Observatory services adopt ORCID
    this will allow more seamless integration between the GOA and other Gemini
    services, as well as external services.</LI>
<LI>If you are a member of Gemini or NOIRLab staff using Gemini data for operational
purposes, we recommend signing in with NOIRLab SSO.</LI>
</UL>

<H3>Existing GOA Users</H3>
<P>When the GOA was created, username / password was the only sign in option,
    and thus all older accounts  will have username / password sign-in.</P>
<P>We expect that most users will want to switch to ORCID sign-in so that they
    do not have to remember a specific GOA username and password. NOIRLab staff
    members may wish to switch to NOIRLab sign-in for the same reason.</P>
<P>The simplest way to do this and ensure that you maintain your current proprietary
    data access is as follows:
<UL>
    <LI>Ensure you are logged in to GOA. You can tell if you are already logged
        in by looking at the top-right of this page. If your name shows up next to the
        <img src="/static/user1-64x64.png" height="18px"> symbol, you are already
        logged in. If you see "Not logged in", then log in using your GOA username
        and password now, then when you get back here after logging in, continue
        to the next step.
    <LI>Log in again, using ORCID or NOIRLab SSO. This will add your ORCID or NOIRLab ID
to your archive account.</LI>
</UL>

<H3>Traditional username / password users</H3>
<P>If you are not a NOIRlab staff member, don't want to create or use an ORCID, or just prefer the simple old ways,
    sign in using the traditional username / password form. If you don't already have an account, you can
    <a href="/request_account">request one here</a></P>

<H2>Further details and explanation</H2>
<P>In order to access proprietary data in GOA, GOA needs to know who you are and what
    proprietary data rights you have. GOA maintains a database of registered users along
    with what proprietary data rights they have. The process of logging-in allows GOA to
    associate a user session (or API client) with a particular user in the database,
    and thus determine which proprietary data to allow that session to access.</P>

<P>Whichever method you use to log in, you should end up logged in to the
    same GOA account. A single GOA account can have a username-password pair,
    an ORCID iD, and/or a NORLAB ID associated with it. Obviously, most accounts
    will only have one or two forms of identification defined. Older accounts will only
    have username-password defined, for example. Either way, you can log into an account
    using any identification method that is defined for that account.</P>

<P>If you log in by a new method (e.g. ORCID) <strong>while you are already logged into a GOA
    account</strong> (for example from a previous username-password login), the system will
    <strong>add that new login method</strong> (e.g. ORCID iD) to your existing account.</P>

<P>If you log in by ORCID or NOIRLab and GOA doesn't already have an account corresponding
    to that ORCID or NOIRLab ID, we will simply create a new account for you as you log in.
    If you inadvertently end up with multiple accounts please file a helpdesk ticket,
    and we will merge them into one. </P>

<P>You can tell what log-in methods are valid for your account in the logged-in message
    near the top of this page or by clicking on your
    account name pull down to the top right of this page. If you see <code>ORCID</code>
    and your ORCID id listed, your account is registered to an ORCID iD.
    If you see <code>NOIRLab ID</code> listed, you have a NOIRLab SSO account registered,
    and if you see <code>Username</code>, then you have a traditional username-password
    login defined.</P>
>>>>>>> 9b10fc5a
{% endblock %}<|MERGE_RESOLUTION|>--- conflicted
+++ resolved
@@ -2,67 +2,19 @@
 
 {% block extra_header %}
 <meta name="robots" content="noindex, nofollow">
-<<<<<<< HEAD
-<script src="/static/login.js"></script>
-=======
 <script src="https://ajax.googleapis.com/ajax/libs/jquery/3.7.1/jquery.min.js"></script>
 <script src="/static/titlebar.js"></script>
+<script src="/static/login.js"></script>
 <link rel="stylesheet" type="text/css" href="/static/whoami.css" />
 <link rel="stylesheet" type="text/css" href="/static/titlebar.css" />
 <link rel="stylesheet" type="text/css" href="/static/login.css" />
 
->>>>>>> 9b10fc5a
 {% endblock %}
 
 {% block title %}Gemini Archive log in{% endblock %}
 
 {% block body %}
-<<<<<<< HEAD
- <H1>Gemini Observatory Archive Login</H1>
- {% if valid_request %}
-   <P>Welcome, you are successfully logged in to the Gemini Archive.</P>
-   {% if thing_string %}
-     <p><a href="/searchform/{{ thing_string }}">Click here to go back to your search form</a></p>
-     <p><a href="/searchform">Click here to go to an empty search form</a></p>
-   {% else %}
-     <p><a href="/searchform">Click here to go to the search form</a></p>
-   {% endif %}
-   <p>In order to access proprietary data, your programs need to be registered with your archive account.</p>
-   <p><a href="/my_programs">Click here to register programs</a></p>
 
-   <H3>API access token</H3>
-   <p>If you access the archive API from scripts and would like to have those
-     scripts authenticate as you (for example to access your proprietary data),
-     you will need to copy and store this access token. Store this value with
-     care - anyone who obtains it can authenticate to the archive as you. You
-     can invalidate this value by logging out of the archive from any browser.
-     A new value will be issued when you log back in.</p>
-
-   <p>The <a href="/help/api.html#authentication">API authentication</a> help
-     section describes how to use this value.</p>
-   <button onclick="showCookie()">Show / Hide cookie value</button>
-   <button onclick="copyCookie()">Copy cookie value</button>
-   <!-- The text field that the javascript copyCookie function looks at-->
-   <div id="cookie" style="display:none;"><pre>{{ cookie }}</pre></div>
-
- {% else %}
-   {% if reason_bad %}
-     <P>Log-in did not succeed: {{ reason_bad }}. Please try again.</P>
-     <P>If you have forgotten your username and/or password,
-        <a href="/request_password_reset">click here to reset your password</a>.</P>
-   {% endif %}
-   <FORM action="/login/{{ thing_string }}" method="POST">
-   <TABLE>
-   <TR><TD><LABEL for="username">Username</LABEL><TD>
-   <TD><INPUT type="text" size=16 name="username" value='{{ username }}'></INPUT></TD></TR>
-   <TR><TD><LABEL for="password">Password</LABEL><TD>
-   <TD><INPUT type="password" size=16 name="password"></INPUT></TD></TR>
-   </TABLE>
-     <INPUT type="hidden" name="redirect" value="{{ redirect }}" />
-   <INPUT type="submit" value="Submit"></INPUT>
-   </FORM>
- {% endif %}{# valid request #}
-=======
 <div class="titlebar">
   <div class="titlebar_left">
   {{ server_title }}
@@ -91,6 +43,21 @@
   <p>In order to access proprietary data, your programs need to be registered with your archive account.</p>
   <p><a href="/my_programs">Click here to register programs</a></p>
 <hr>
+   <H3>API access token</H3>
+   <p>If you access the archive API from scripts and would like to have those
+     scripts authenticate as you (for example to access your proprietary data),
+     you will need to copy and store this access token. Store this value with
+     care - anyone who obtains it can authenticate to the archive as you. You
+     can invalidate this value by logging out of the archive from any browser.
+     A new value will be issued when you log back in.</p>
+
+   <p>The <a href="/help/api.html#authentication">API authentication</a> help
+     section describes how to use this value.</p>
+   <button onclick="showCookie()">Show / Hide cookie value</button>
+   <button onclick="copyCookie()">Copy cookie value</button>
+   <!-- The text field that the javascript copyCookie function looks at-->
+   <div id="cookie" style="display:none;"><pre>{{ cookie }}</pre></div>
+
 {% endif %}
 
 {% if reason_bad %}
@@ -202,5 +169,4 @@
     If you see <code>NOIRLab ID</code> listed, you have a NOIRLab SSO account registered,
     and if you see <code>Username</code>, then you have a traditional username-password
     login defined.</P>
->>>>>>> 9b10fc5a
 {% endblock %}