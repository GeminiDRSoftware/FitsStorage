FROM rockylinux/rockylinux:8
LABEL maintainer="oliver.oberdorf@noirlab.edu"

# ENABLE EPEL
RUN rm -r /var/cache/dnf
RUN dnf -y install https://dl.fedoraproject.org/pub/epel/epel-release-latest-8.noarch.rpm

# UPDATE REPOS
RUN dnf -y update

# INSTALL HTTPD AND POSTGRESQL
RUN yum -y install openssl \
                   postgresql \
                   postgresql-devel \
                   epel-release \
                   gcc \
                   gcc-c++ \
                   gcc-gfortran \
                   cfitsio-devel \
                   git \
                   libjpeg-devel \
                   python3-pillow \
                   redhat-rpm-config \
                   python39-devel \
                   python39 \
                   bzip2 \
                   zlib \
                   zlib-devel

RUN yum -y --nogpgcheck install python39-pip

# Fix Centos 8 broken Locale
RUN yum -y --nogpgcheck install glibc-langpack-en glibc-common

# SETUP PYTHON PACKAGES - MOVE THESE TO REQUIREMENTS FILE
# DRAGONS now also needs specutils
<<<<<<< HEAD
RUN pip3 install gwcs
=======
RUN pip3 install setuptools_scm==6.4.2
RUN pip3 install gwcs==0.16.1
>>>>>>> 8d895ed4
RUN pip3 install asdf==2.7.4
RUN pip3 install specutils==1.2
RUN pip3 install psycopg2-binary && \
    pip3 install SQLAlchemy==1.3.24 && \
    pip3 install pyyaml && \
    pip3 install jinja2==3.0.2 && \
    pip3 install dateutils && \
    pip3 install requests && \
    pip3 install matplotlib && \
    pip3 install scipy && \
    pip3 install pandas && \
    pip3 install astropy && \
    pip3 install future && \
    pip3 install psutil && \
    pip3 install boto3 && \
    pip3 install mysql-connector && \
    pip3 install simplejson && \
    pip3 install packaging && \
    pip3 install smart-open

# Needed for imexam, which is needed for DRAGONS
RUN pip3 install photutils

RUN yum -y install make

# RUN pip3 install git+https://github.com/spacetelescope/imexam.git
RUN pip3 install imexam

# DRAGONS now also needs specutils
#RUN pip3 install gwcs==0.16.1
#RUN pip3 install asdf==2.7.4
#RUN pip3 install specutils==1.2

# CREATE FITSDATA USER AND GROUP
RUN /usr/sbin/groupadd -g 5179 fitsdata
RUN /usr/sbin/useradd -c 'FITS data' -u 5179 -g 5179 fitsdata

RUN echo "geminidata:x:502:fitsdata" >> /etc/group

# DATA FOLDERS
RUN mkdir -p /data/logs && \
    chown fitsdata /data/logs && \
    mkdir -p /data/backups && \
    chown fitsdata /data/backups && \
    mkdir -p /data/upload_staging && \
    chown fitsdata /data/upload_staging && \
    chmod oug+rwx /data/upload_staging && \
    mkdir -p /data/z_staging && \
    chown fitsdata /data/z_staging && \
    mkdir -p /data/s3_staging && \
    chown fitsdata /data/s3_staging && \
    chmod oug+rw /data/s3_staging && \
    chmod oug+rw /data/logs

# COPY STUFFS
ENV PYTHONPATH /opt/FitsStorage:/opt/DRAGONS:/opt/GeminiCalMgr:/opt/FitsStorageDB
RUN cd /opt && git clone --branch master https://github.com/GeminiDRSoftware/DRAGONS.git

# TODO This will require some sort of ssh key setup, maybe not worth it
#RUN cd /opt && git clone --branch master git@gitlab.gemini.edu:DRSoftware/FitsStorageConfig.git
#RUN cd /opt && git clone --branch master git@gitlab.gemini.edu:DRSoftware/FitsStorageDB.git
#RUN cd /opt && git clone --branch master git@gitlab.gemini.edu:DRSoftware/GeminiCalMgr.git

COPY FitsStorageDB /opt/FitsStorageDB
COPY GeminiCalMgr /opt/GeminiCalMgr

RUN cd /opt/FitsStorageDB && python3 setup.py install
RUN cd /opt/GeminiCalMgr && python3 setup.py install
COPY FitsStorage /opt/FitsStorage
WORKDIR /opt/FitsStorage

RUN yum -y install libnsl
RUN ln -s /usr/lib64/libnsl.so.2 /usr/lib64/libnsl.so
COPY FitsStorage/fitsverify /opt/fitsverify
RUN cd /opt/fitsverify && gcc -o fitsverify ftverify.c fvrf_data.c fvrf_file.c fvrf_head.c \
    fvrf_key.c fvrf_misc.c -DSTANDALONE -L. -L/usr/lib64 -lcfitsio -lm -lnsl \
    -I /usr/include/cfitsio -L/usr/lib64/

COPY FitsStorage/docker/wait-for-postgres.sh /
RUN chmod a+x /wait-for-postgres.sh

# CYTHON STEP FOR DRAGONS
RUN pip3 install cython
RUN cd /opt/DRAGONS/gempy/library/ && cythonize -i cyclip.pyx

ENV PYTEST_SERVER archive
ENV FITS_DB_SERVER fitsdata:fitsdata@postgres-fitsdata
ENV PGPASSWORD fitsdata

RUN mkdir -p /usr/share/httpd/.specutils && \
    chmod oug+rwx /usr/share/httpd/.specutils && \
    chown fitsdata /usr/share/httpd/.specutils

CMD ["/bin/sh", "-c", "/bin/bash"]<|MERGE_RESOLUTION|>--- conflicted
+++ resolved
@@ -34,12 +34,8 @@
 
 # SETUP PYTHON PACKAGES - MOVE THESE TO REQUIREMENTS FILE
 # DRAGONS now also needs specutils
-<<<<<<< HEAD
-RUN pip3 install gwcs
-=======
 RUN pip3 install setuptools_scm==6.4.2
 RUN pip3 install gwcs==0.16.1
->>>>>>> 8d895ed4
 RUN pip3 install asdf==2.7.4
 RUN pip3 install specutils==1.2
 RUN pip3 install psycopg2-binary && \
