--- conflicted
+++ resolved
@@ -42,10 +42,7 @@
     pip3 install SQLAlchemy==1.3.24 && \
     pip3 install pyyaml && \
     pip3 install jinja2==3.0.2 && \
-<<<<<<< HEAD
     pip3 install pyfits && \
-=======
->>>>>>> 873ab3df
     pip3 install dateutils && \
     pip3 install requests && \
     pip3 install matplotlib && \
