--- conflicted
+++ resolved
@@ -48,7 +48,6 @@
 ## Copy Out Additional Tables
 
 ```
-<<<<<<< HEAD
 /usr/bin/pg_dump --data-only --format=p -t archiveuser -t archiveuser_id_seq -t userprogram -t userprogram_id_seq -t glacier -t glacier_id_seq  -t downloadlog -t downloadlog_id_seq -t filedownloadlog -t filedownloadlog_id_seq -t fileuploadlog -t fileuploadlog_id_seq -t qareport -t qareport_id_seq -t qametriciq -t qametriciq_id_seq -t qametriczp -t qametriczp_id_seq -t qametricsb -t qametricsb_id_seq -t qametricpe -t qametricpe_id_seq -t usagelog -t usagelog_id_seq fitsdata | gzip -7 > metricsandlogs-arc-YYYYMMDD.pg_dump_p.gz
 ```
 
@@ -56,14 +55,6 @@
 
 ## SCP To ArcDev Host
 
-```
-scp metricsandlogs-arc-YYYYMMDD.pg_dump_p.gz username@arcdev.gemini.edu:
-=======
-/usr/bin/pg_dump --data-only --format=p -t archiveuser -t archiveuser_id_seq -t userprogram -t userprogram_id_seq -t glacier -t glacier_id_seq  -t downloadlog -t downloadlog_id_seq -t filedownloadlog -t filedownloadlog_id_seq -t fileuploadlog -t fileuploadlog_id_seq -t querylog -t querylog_id_seq -t usagelog -t usagelog_id_seq fitsdata | gzip -2 > metricsandlogs-arc-YYYYMMDD.pg_dump_p.gz
-```
-
-## SCP To ArcDev Host
-
 Get the IP address for the arcdev host at AWS:
 
 ```
@@ -74,7 +65,6 @@
 
 ```
 scp metricsandlogs-arc-YYYYMMDD.pg_dump_p.gz username@arcdev-ip-address:
->>>>>>> d2b6c1ec
 ```
 
 ## Import Data Into ArcDev DB
