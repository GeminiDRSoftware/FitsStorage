from sqlalchemy import Column, ForeignKey
from sqlalchemy import BigInteger, Integer, Text, Boolean, DateTime
from sqlalchemy.orm import relation

import os
import datetime
import bz2
import re

from fits_storage.orm.provenance import Provenance, ProvenanceHistory
from ..utils.hashes import md5sum, md5sum_size_bz2

from . import Base
from .file import File
from .preview import Preview

from ..fits_storage_config import storage_root, z_staging_area


<<<<<<< HEAD
=======
_standard_filename_timestamp_re = re.compile(r'[NS](\d{4})(\d{2})(\d{2})[A-Z].*')
_igrins_filename_timestamp_re = re.compile(r'[A-Z]{4}_(\d{4})(\d{2})(\d{2})_.*')
_skycam_filename_timestamp_re = re.compile(r'img_(\d{4})(\d{2})(\d{2})_\d{2}h\d{2}m\d{2}s.fits')
_fallback_filename_timestamp_re = re.compile(r'.*(20\d{2})([0-1]\d)([0-3]\d).*')


def _determine_timestamp_from_filename(filename):
    for regex in [
        _standard_filename_timestamp_re,
        _igrins_filename_timestamp_re,
        _skycam_filename_timestamp_re,
        _fallback_filename_timestamp_re
    ]:
        m = regex.search(filename)
        if m:
            year = int(m.group(1))
            month = int(m.group(2))
            day = int(m.group(3))
            dt = datetime.datetime(year=year, month=month, day=day)
            return dt
    # Unrecognized filename format, upstream will have to do something appropriate
    return None


>>>>>>> 17755af4
class DiskFile(Base):
    """
    This is the ORM class for the diskfile table. A diskfile represents an
    instance of a file on disk. If the file is compressed (with bzip2) we keep
    some metadata on the actual file as is and also on the decompressed data. 
    file_md5 and file_size are those of the actual file. data_md5 and data_size
    correspond to the uncompressed data if the file is compressed, and should be
    the same as for file_ for uncompressed files.

    """
    __tablename__ = 'diskfile'

    id = Column(Integer, primary_key=True)
    file_id = Column(Integer, ForeignKey('file.id'), nullable=False, index=True)
    file = relation(File, order_by=id)
    previews = relation("Preview", order_by=Preview.filename)

    filename = Column(Text, index=True)
    path = Column(Text)
    present = Column(Boolean, index=True)
    canonical = Column(Boolean, index=True)
    file_md5 = Column(Text)
    file_size = Column(BigInteger)
    lastmod = Column(DateTime(timezone=True), index=True)
    entrytime = Column(DateTime(timezone=True), index=True)

    compressed = Column(Boolean)
    data_md5 = Column(Text)
    data_size = Column(BigInteger)

    isfits = Column(Boolean)
    fvwarnings = Column(Integer)
    fverrors = Column(Integer)
    mdready = Column(Boolean)

    datafile_timestamp = Column(DateTime(timezone=True), index=True)

    provenance = relation(Provenance, backref='diskfile', order_by=Provenance.timestamp)
    provenance_history = relation(ProvenanceHistory, backref='diskfile', order_by=ProvenanceHistory.timestamp_start)

    # We use this to store an uncompressed Cache of a compressed file
    # This is not recorded in the database and is transient for the life
    # of this diskfile instance.
    uncompressed_cache_file = None

    # We store an astrodata instance here in the same way
    # These are expensive to instantiate
    # We instantiate  and close this externally though. It's stored here as it is
    # tightly linked to this actual diskfile, but obviously, this will not be set in
    # any DiskFile object returned by the ORM layer, or pulled in as a relation
    ad_object = None

    def __init__(self, given_file, given_filename, path, compressed=None):
        """
        Create a :class:`~Diskfile` record.

        Parameters
        ----------
        given_file : :class:`~File`
            A :class:`~File` record to associate with
        given_filename : str
            The name of the file
        path : str
            The path of the file within the `storage_root`
        compressed : bool
            True if the file is compressed.  It's also considered compressed if the filename ends in .bz2
        """
        self.file_id = given_file.id
        self.filename = given_filename
        self.path = path
        self.present = True
        self.canonical = True
        self.entrytime = datetime.datetime.now()
        self.file_size = self.get_file_size()
        self.file_md5 = self.get_file_md5()
        self.lastmod = self.get_lastmod()

        ts = _determine_timestamp_from_filename(given_filename)
        if ts is not None:
            self.datafile_timestamp = ts
        else:
            self.datafile_timestamp = self.lastmod

        if compressed == True or given_filename.endswith(".bz2"):
            self.compressed = True
            # Create the uncompressed cache filename and unzip to it
            try:
                if given_filename.endswith(".bz2"):
                    nonzfilename = given_filename[:-4]
                else:
                    nonzfilename = given_filename + "_bz2unzipped"
                self.uncompressed_cache_file = os.path.join(z_staging_area, nonzfilename)
                if os.path.exists(self.uncompressed_cache_file):
                    os.unlink(self.uncompressed_cache_file)

                os.system('bzcat %s > %s' % (self.fullpath(), self.uncompressed_cache_file))
                # TODO remove these lines once we are comfortable with the above
                # in_file = bz2.BZ2File(self.fullpath(), mode='rb')
                # out_file = open(self.uncompressed_cache_file, 'wb')
                # out_file.write(in_file.read())
                # in_file.close()
                # out_file.close()
            except:
                # Failed to create the unzipped cache file
                self.uncompressed_cache_file = None
                raise

            self.data_md5 = self.get_data_md5()
            self.data_size = self.get_data_size()
        else:
            self.compressed = False
            self.data_md5 = self.file_md5
            self.data_size = self.file_size

    def fullpath(self):
        """
        Get the full path to the file, including the `storage_root`, `path`, and `filename`

        Returns
        -------
            str : full path to file
        """
        return os.path.join(storage_root, self.path, self.filename)

    def get_file_size(self):
        """
        Get the size of the file

        Returns
        -------
            int : size of file in bytes
        """
        return os.path.getsize(self.fullpath())

    def exists(self):
        """
        Check if the file exists

        Returns
        -------
            bool : True if the file exits, is a file, and is readable, else False
        """
        exists = os.access(self.fullpath(), os.F_OK | os.R_OK)
        isfile = os.path.isfile(self.fullpath())
        return exists and isfile

    def get_file_md5(self):
        """
        Get the MD5 checksum of the file

        Returns
        -------
            str : md5 of the file as a string
        """
        return md5sum(self.fullpath())

    def get_data_md5(self):
        """
        Get the MD5 checksum of the uncompressed file.

        Returns:
            str : md5 of the uncompressed file (this may be the same if it is not compressed)
        """
        if self.compressed == False:
            return self.file_md5
        else:
            if self.uncompressed_cache_file:
                return md5sum(self.uncompressed_cache_file)
            else:
                (u_md5, u_size) = md5sum_size_bz2(self.fullpath())
                return u_md5

    def get_data_size(self):
        """
        Get the size of the uncompressed file

        Returns
        -------
            int : The size of the file when uncompressed.
        """
        if self.compressed == False:
            return self.file_size()
        else:
            if self.uncompressed_cache_file:
                return os.path.getsize(self.uncompressed_cache_file)
            else:
                (u_md5, u_size) = md5sum_size_bz2(self.fullpath())
                return u_size

    def get_lastmod(self):
        """
        Get the time the file was last modified

        Returns
        -------
            datetime : This checks on the filesystemf or the last modification date on the file
        """
        return datetime.datetime.fromtimestamp(os.path.getmtime(self.fullpath()))

    def __repr__(self):
        """
        Get a string representation of this object

        Returns
        -------
            A human radable representation of this :class:`~Diskfile`
        """
        return "<DiskFile('%s', '%s', '%s', '%s')>" % (self.id, self.file_id, self.filename, self.path)<|MERGE_RESOLUTION|>--- conflicted
+++ resolved
@@ -17,8 +17,6 @@
 from ..fits_storage_config import storage_root, z_staging_area
 
 
-<<<<<<< HEAD
-=======
 _standard_filename_timestamp_re = re.compile(r'[NS](\d{4})(\d{2})(\d{2})[A-Z].*')
 _igrins_filename_timestamp_re = re.compile(r'[A-Z]{4}_(\d{4})(\d{2})(\d{2})_.*')
 _skycam_filename_timestamp_re = re.compile(r'img_(\d{4})(\d{2})(\d{2})_\d{2}h\d{2}m\d{2}s.fits')
@@ -43,7 +41,6 @@
     return None
 
 
->>>>>>> 17755af4
 class DiskFile(Base):
     """
     This is the ORM class for the diskfile table. A diskfile represents an
