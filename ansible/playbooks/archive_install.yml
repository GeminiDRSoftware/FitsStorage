---
  - hosts: archive
    roles:
      - archive
    become: true
    tasks:
#      - name: (Scorpio Test) Ensure dataflow exists
#        file:
#          path: "{{ dataflow_path }}"
#          state: directory
#          mode: 'u+rwx,g+rwx,o+rx'
#          owner: fitsdata
#          group: fitsdata
#        when: "'arcdev' in inventory_hostname"
      - name: Check for dataflow folder
        stat:
          path: "{{ dataflow_path }}"
        register: dataflow_folder
        when: not is_s3 and not ignore_dataflow
      - name: Fail if dataflow folder missing
        fail:
          msg: "Dataflow folder not found"
        when: not dataflow_folder and not is_s3 and not ignore_dataflow
      - name: Check for DHS folder
        stat:
          path: /sci/dhs
        register: dhs_folder
        when: is_onsite and is_ops and not ignore_dhs
      - name: Fail if DHS folder missing
        fail:
          msg: "DHS folder not found"
        when: "not dhs_folder and ('mko' in inventory_hostname or 'cpofits-lv3' in inventory_hostname)"
# removing per Jose Varas, ITS should setup necessary packages/repos for us
#      - name: install EPEL
#        yum:
#          name:
#            - https://dl.fedoraproject.org/pub/epel/epel-release-latest-7.noarch.rpm
#          state: present
#        when: ansible_distribution == 'CentOS' and ansible_distribution_version < '8' and install_epel
#      - name: Fail while I iterate
#        fail:
#          msg: "Exiting early"
      - name: Setup EPEL
        yum:
          name:
            - epel-release
        when: install_epel
      - name: install packages
        yum:
          name: 
            - openssl
            - postgresql
            - postgresql-server
            - postgresql-devel
            - epel-release
            - gcc
            - gcc-c++
            - python3-devel
            - gcc-gfortran
            - cfitsio-devel
            - git
            - python3-pip
            - httpd
            - httpd-devel
            - redhat-rpm-config
            - make
          state: latest
      - name: install Repos for Sphinx (dnf-plugins)
#        # shell: "dnf config-manager --enable PowerTools AppStream BaseOS *epel"
#        shell: "dnf config-manager --enable PowerTools AppStream BaseOS"
#        shell: dnf --enablerepo=PowerTools install python3-sphinx
        yum:
          name:
            - dnf-plugins-core
          state: latest
        when: (ansible_distribution == 'CentOS' or ansible_distribution == 'Rocky') and ansible_distribution_version >= '8'
#      - name: install Repos for Sphinx
#        shell: yum config-manager --set-enabled PowerTools
#        when: ansible_distribution == 'CentOS' and ansible_distribution_version >= '8'
      - name: install CentOS8/Rocky8 packages
        yum:
          name:
            - libnsl
#            - python3-sphinx
        when: (ansible_distribution == 'CentOS' or ansible_distribution == 'Rocky') and ansible_distribution_version >= '8'
      - name: install Sphinx (have to pull direct from the mirror)
        yum:
          name:
            - python3-sphinx-theme-alabaster-0.7.9-7
            - python3-sphinx-1.7.6-2
            - python-sphinx-locale-1.7.6-2
            - python3-mock-2.0.0-11
            - python3-packaging-16.8-9
            - python3-imagesize-1.0.0-2
            - python3-snowballstemmer-1.2.1-6
            - python3-sphinx_rtd_theme-0.3.1-3
            - python3-sphinxcontrib-websupport-1.0.1-10.20180316git
            - fontawesome-fonts-web-4.7.0-4
            - python3-whoosh-2.7.4-9
          state: present
          enablerepo: powertools
        when: build_sphinx
#      - name: install Sphinx (have to pull direct from the mirror)
#        yum:
#          name:
#            - https://dl.rockylinux.org/pub/rocky/8/PowerTools/aarch64/os/Packages/python3-sphinx-theme-alabaster-0.7.9-7.el8.noarch.rpm
#            - https://dl.rockylinux.org/pub/rocky/8/PowerTools/x86_64/os/Packages/python3-sphinx-1.7.6-2.el8.noarch.rpm
#            - https://dl.rockylinux.org/pub/rocky/8/PowerTools/x86_64/os/Packages/python-sphinx-locale-1.7.6-2.el8.noarch.rpm
#            - https://dl.rockylinux.org/pub/rocky/8/PowerTools/x86_64/os/Packages/python3-mock-2.0.0-11.el8.noarch.rpm
#            - https://dl.rockylinux.org/pub/rocky/8/PowerTools/x86_64/os/Packages/python3-packaging-16.8-9.el8.noarch.rpm
#            - https://dl.rockylinux.org/pub/rocky/8/PowerTools/x86_64/os/Packages/python3-imagesize-1.0.0-2.el8.noarch.rpm
#            - https://dl.rockylinux.org/pub/rocky/8/PowerTools/x86_64/os/Packages/python3-snowballstemmer-1.2.1-6.el8.noarch.rpm
#            - https://dl.rockylinux.org/pub/rocky/8/PowerTools/x86_64/os/Packages/python3-sphinx_rtd_theme-0.3.1-3.el8.noarch.rpm
#            - https://dl.rockylinux.org/pub/rocky/8/PowerTools/x86_64/os/Packages/python3-sphinxcontrib-websupport-1.0.1-10.20180316git.el8.noarch.rpm
#            - https://dl.rockylinux.org/pub/rocky/8/PowerTools/x86_64/os/Packages/fontawesome-fonts-web-4.7.0-4.el8.noarch.rpm
#            - https://dl.rockylinux.org/pub/rocky/8/PowerTools/x86_64/os/Packages/python3-whoosh-2.7.4-9.el8.noarch.rpm
#          state: present
#        when: build_sphinx
# tweak this to deploy when we are about to go live
      - name: install postfix
        yum:
          name:
            - postfix
        when: enable_postfix
        notify: restart postfix
      - name: install SELinux tools
        yum:
          name:
            - policycoreutils-python-utils
        when: selinux_support
      - name: configure postfix inet protocols
        lineinfile:
          path: /etc/postfix/main.cf
          line: inet_protocols = ipv4
          regex: inet_protocols
          create: yes
        when: enable_postfix
        notify: restart postfix
      - name: configure postfix relay in Hawaii
        lineinfile:
          path: /etc/postfix/main.cf
          line: relayhost = [smtp.hi.gemini.edu]:25
          regex: relayhost
          create: yes
        when: enable_postfix and is_hawaii
        notify: restart postfix
      - name: configure postfix relay in Chile
        lineinfile:
          path: /etc/postfix/main.cf
          line: relayhost = [smtp.cl.gemini.edu]:25
          regex: relayhost
          create: yes
        when: enable_postfix and is_chile
        notify: restart postfix
      - name: configure postfix in AWS
        copy:
          src: ../../otherfiles/postfix_main.cf
          dest: /etc/postfix/main.cf
        when: enable_postfix and is_aws
        notify: restart postfix
      - name: configure postfix transports in AWS
        copy:
          src: ../../otherfiles/postfix_transport
          dest: /etc/postfix/transport
        when: enable_postfix and is_aws
        register: updated_postfix_transport
      - name: Create postfix transport.db
        become: true
        become_user: root
        command: cd /etc/postfix && postmap transport
        when: updated_postfix_transport.changed
        notify: restart postfix
#      - name: target pip version due to bug
#        command: python3 -m pip install --upgrade "pip<10.0"
      - name: target pip version due to bug
        command: python3 -m pip install --upgrade pip
      - name: Ensure group "fitsdata" exists
        group:
          name: fitsdata
          gid: 5179
          state: present
      - name: Ensure group "geminidata" exists
        group:
          name: geminidata
          gid: 502
          state: present
      - name: Add the user 'fitsdata' with a specific uid and a primary group of 'fitsdata'
        user:
          name: fitsdata
          uid: 5179
      - name: Update user fitsdata groups to add fitsdata and geminidata
        user:
          name: fitsdata
          groups: fitsdata,geminidata
          append: yes
      - name: Update user apache groups to add fitsdata
        user:
          name: apache
          groups: fitsdata
          append: yes
      - name: Ensure FitsStorage/DB/GCM repo folders are available and permissioned
        file:
          path: '{{item}}'
          state: directory
          mode: 'u+rwx,g+rwx,o+rx'
          owner: fitsdata
          group: fitsdata
        with_items:
          - ["/opt/FitsStorageDB", "/opt/GeminiCalMgr", "/opt/FitsStorage"]
      - name: Checkout FitsStorageDB into /opt
        become: true
        become_user: fitsdata
        git:
          repo: "git@gitlab.gemini.edu:DRSoftware/FitsStorageDB.git"
          #version: release/1.0.x
          version: master
          dest: /opt/FitsStorageDB
          accept_hostkey: yes
        when: not is_aws
        register: checkedout_fitsstoragedb
      - name: Checkout GeminiCalMgr into /opt
        become: true
        become_user: fitsdata
        git:
          repo: "git@gitlab.gemini.edu:DRSoftware/GeminiCalMgr.git"
          #version: release/1.1.x
<<<<<<< HEAD
          version: master
=======
          version: v1.1.18
>>>>>>> a19e87b8
          dest: /opt/GeminiCalMgr
          accept_hostkey: yes
        when: not is_aws
        register: checkedout_geminicalmgr
      - name: Checkout FitsStorage into /opt
        become: true
        become_user: fitsdata
        git:
          repo: "git@gitlab.gemini.edu:DRSoftware/FitsStorage.git"
          version: master
          dest: /opt/FitsStorage
          accept_hostkey: yes
        when: not is_aws
        notify: restart services
      - name: Rsync FitsStorageDB into /opt (AWS)
        become: false
        local_action:
          module: shell
          _raw_params: rsync -r --exclude .git -e "ssh -l fitsdata -2 -i ~/id_rsa" ../../../FitsStorageDB/ "fitsdata@{{ inventory_hostname }}".gemini.edu:/opt/FitsStorageDB
        when: is_aws
        notify: restart services
        register: checkedout_fitsstoragedb
      - name: Rsync GeminiCalMgr into /opt (AWS)
        become: false
        local_action:
          module: shell
          _raw_params: rsync -r --exclude .git -e "ssh -l fitsdata -2 -i ~/id_rsa" ../../../GeminiCalMgr/ fitsdata@"{{ inventory_hostname }}".gemini.edu:/opt/GeminiCalMgr
        when: is_aws
        register: checkedout_geminicalmgr
#      - name: Install FitsStorageDB
#        become: true
#        command: bash -c "python3 setup.py install"
#        args:
#          chdir: /opt/FitsStorageDB
#        when: checkedout_fitsstoragedb.changed
#        notify: restart services
#      - name: Install GeminiCalMgr
#        become: true
#        command: bash -c "python3 setup.py install"
#        args:
#          chdir: /opt/GeminiCalMgr
#        when: checkedout_geminicalmgr
#        notify: restart services
      - name: Rsync FitsStorage into /opt (AWS)
        become: false
        local_action: 
          module: shell
          _raw_params: rsync -r --exclude .git -e "ssh -l fitsdata -2 -i ~/id_rsa" ../.. fitsdata@"{{ inventory_hostname }}".gemini.edu:/opt/FitsStorage/
        when: is_aws
        notify: restart services
      - name: Setup AWS config folder for localstack
        file:
          path: /usr/share/httpd/.aws
          state: directory
          mode: u+rwx,g+rwx,o+rwx
          owner: apache
          group: apache
        become: true
      - name: Setup aws config file for localstack
        copy:
          src: ../../otherfiles/dot_aws_config_for_miscfilesplus_localstack
          dest: ~apache/.aws/config
          owner: apache
      - name: install psycopg2 binary (so we don't have to compile it) (CentOS 7)
        command: bash -c "python -m pip install psycopg2-binary==2.8.4"
        when: (ansible_distribution == 'CentOS' or ansible_distribution == 'Rocky') and ansible_distribution_version < '8'
      - name: install psycopg2 binary (so we don't have to compile it) (CentOS 8)
        command: bash -c "python3 -m pip install psycopg2-binary==2.9.1"
        when: (ansible_distribution == 'CentOS' or ansible_distribution == 'Rocky') and ansible_distribution_version >= '8'
#      - name: install python packages for DB
#        command: bash -c "cd /opt/FitsStorageDB && python3 -m pip install -r requirements.txt --upgrade"
      - name: install python packages
        command: bash -c "cd /opt/FitsStorage && python3 -m pip install -r requirements.txt --upgrade"
      - name: install pip for python2 if on CentOS 7
        yum:
          name: 
            - python-pip
          state: latest
        when: (ansible_distribution == 'CentOS' or ansible_distribution == 'Rocky') and ansible_distribution_version < '8'
      - name: install imexam for DRAGONS (Centos 8)
        command: bash -c "python3 -m pip install imexam specutils"
        when: (ansible_distribution == 'CentOS' or ansible_distribution == 'Rocky') and ansible_distribution_version >= '8'
      - name: make dummy specutils folder to satisfy the library's bad logic
        file:
          path: /usr/share/httpd/.specutils
          state: directory
          mode: u+rwx,g+rwx,o+rwx
          owner: fitsdata
          group: fitsdata
        become: true
      - name: install imexam and specutils for DRAGONS (Centos 7)
        command: bash -c "python3 -m pip install imexam specutils"
        when: (ansible_distribution == 'CentOS' or ansible_distribution == 'Rocky') and ansible_distribution_version < '8'
      - name: Create folders for FitsStorage to work with files
        file:
          path: '{{ item.path }}'
          state: directory
          mode: '{{ item.mode }}'
          owner: '{{ item.owner }}'
          group: '{{ item.group }}'
        with_items:
          - { path: /data/logs, owner: fitsdata, group: fitsdata, mode: "u+rwx,g+rwx,o+rwx" }
          - { path: /data/backups, owner: fitsdata, group: fitsdata, mode: "u+rwx,g-w,o-w" }
          - { path: /data/upload_staging, owner: fitsdata, group: fitsdata, mode: "u+rwx,g+rwx,o+rwx" }
          - { path: /data/z_staging, owner: fitsdata, group: fitsdata, mode: "u+rwx,g+rwx,o+rwx" }
          - { path: /data/s3_staging, owner: fitsdata, group: fitsdata, mode: "u+rwx,g+rwx,o+rwx" }
          - { path: /data/gemini_data, owner: fitsdata, group: fitsdata, mode: "u+rwx,g-w,o-w" }
      - name: Checkout DRAGONS into /opt
        git:
          repo: https://github.com/GeminiDRSoftware/DRAGONS.git
          dest: /opt/DRAGONS
          version: d19a306059c5891e168e4c80689370415c3b0806
          #version: 28017baee75101afd840f5d4255ddabfcfc32092
          #version: release/3.1.x
        register: dragonscheckout
      - name: Cythonize DRAGONS
        command: /usr/local/bin/cythonize -3 -i cyclip.pyx
        args:
          chdir: /opt/DRAGONS/gempy/library/
        become: true
        become_user: root
        when: dragonscheckout.changed
      - name: Copy fitsverify to server
        copy:
          src: ../../fitsverify/
          dest: /opt/fitsverify/
          mode: u+rwx,g+rx,o+rx
        register: copiedfitsverify
      - name: Compile fitsverify
        command: gcc -L /lib64 -I /usr/include/cfitsio -o fitsverify ftverify.c fvrf_data.c fvrf_file.c fvrf_head.c fvrf_key.c fvrf_misc.c -DSTANDALONE -L. -lcfitsio -lm -lnsl-2.28
        args:
          chdir: /opt/fitsverify/
        when: copiedfitsverify.changed and (ansible_distribution == 'CentOS' or ansible_distribution == 'Rocky') and ansible_distribution_version >= '8'
      - name: Compile fitsverify
        command: gcc -L /lib64 -I /usr/include/cfitsio -o fitsverify ftverify.c fvrf_data.c fvrf_file.c fvrf_head.c fvrf_key.c fvrf_misc.c -DSTANDALONE -L. -lcfitsio -lm -lnsl
        args:
          chdir: /opt/fitsverify/
        when: copiedfitsverify.changed and (ansible_distribution == 'CentOS' or ansible_distribution == 'Rocky') and ansible_distribution_version < '8'
# unset SPHINXOPTS if you want to see all the warnings from sphinx
      - name: Build Sphinx documentation (hbffits-lv4 only)
        become: true
        become_user: fitsdata
        command: "env PATH=/usr/local/bin:$PATH make clean html"
        args:
          chdir: /opt/FitsStorage/sphinx
        environment:
          - PYTHONPATH: "/opt/GeminiCalMgr:/opt/FitsStorageDB:/opt/FitsStorage:/opt/DRAGONS"
          - SPHINXOPTS: "{{ sphinx_opts }}"
        when: build_sphinx
      - name: Build FitsStorageDB Sphinx documentation (hbffits-lv4 only)
        become: true
        become_user: fitsdata
        command: "env PATH=/usr/local/bin:$PATH make clean html"
        args:
          chdir: /opt/FitsStorageDB/sphinx
        environment:
          - PYTHONPATH: "/opt/GeminiCalMgr:/opt/FitsStorageDB:/opt/FitsStorage:/opt/DRAGONS"
          - SPHINXOPTS: "{{ sphinx_opts }}"
        when: build_sphinx
      - name: Build GeminiCalMgr Sphinx documentation (hbffits-lv4 only)
        become: true
        become_user: fitsdata
        command: "env PATH=/usr/local/bin:$PATH make clean html"
        args:
          chdir: /opt/GeminiCalMgr/sphinx
        environment:
          - PYTHONPATH: "/opt/GeminiCalMgr:/opt/FitsStorageDB:/opt/FitsStorage:/opt/DRAGONS"
          - SPHINXOPTS: "{{ sphinx_opts }}"
        when: build_sphinx
      - name: Build Sphinx documentation (hbffits-lv4 only)
        become: true
        become_user: fitsdata
        command: "env PATH=/usr/local/bin:$PATH make clean html"
        args:
          chdir: /opt/FitsStorage/sphinx
        environment:
          - PYTHONPATH: "/opt/FitsStorage:/opt/DRAGONS"
          - SPHINXOPTS: "{{ sphinx_opts }}"
        when: build_sphinx
      - name: Setup PostgreSQL data directory
        file:
          path: /data/pgsql_data
          state: directory
          owner: postgres
          group: postgres
        register: pgsql_data_created
      - name: SELinux Perms for PGDATA folder
        command: 'sudo semanage fcontext -a -t postgresql_db_t "/data/pgsql_data(/.*)?" && restorecon -Rv /data/pgsql_data'
        when: pgsql_data_created.changed and selinux_support
      - name: Install PostgreSQL service script
        command: cp /lib/systemd/system/postgresql.service /etc/systemd/system/
        args:
          creates: /etc/systemd/system/postgresql.service
        register: postgresql_service_installed
      - name: Configure PostgreSQL environment
        lineinfile:
          path: /etc/systemd/system/postgresql.service
          line: Environment=PGDATA=/data/pgsql_data
          regex: Environment=PGDATA
          create: yes
        register: postgresql_configured
# onsite doesn't seem to like this, needed it for arcdev - TODO conditional?
#      - name: Configure SELinux for PostgresSQL
#        command: chcon -R -t postgresql_db_t  /data/pgsql_data
#        when: postgresql_configured
      - name: Reload System Daemons
        command: systemctl daemon-reload
        when: postgresql_configured.changed or postgresql_service_installed.changed
      - name: Initialize PostgreSQL database
        command: bash -c "/usr/bin/postgresql-setup initdb"
        when: postgresql_configured.changed or postgresql_service_installed.changed
        become: true
        become_user: root
      - name: Configure PostgreSQL shared buffers
        lineinfile:
          path: /data/pgsql_data/postgresql.conf
          line: shared_buffers = 1024MB
          regex: shared_buffers =
          create: yes
        register: postgresql_configured
      - name: Bounce PostgreSQL before building db
        service: name=postgresql state=restarted enabled=yes
      - name: Ensure we have fitsdata user with access to database
        postgresql_user: 
          name=fitsdata
          password=fitsdata
          state=present
        become: yes
        become_user: postgres
      - name: Ensure we have the fitsdata database
        postgresql_db: name=fitsdata
          encoding='UTF-8'
          lc_collate='en_US.UTF-8'
          lc_ctype='en_US.UTF-8'
          state=present
          owner=fitsdata
        register: fitsdata_db_created
        become: yes
        become_user: postgres
      - name: Update cache size for database
        lineinfile:
          path: /data/pgsql_data/postgresql.conf
          line:    effective_cache_size = 8000MB
          regex: effective_cache_size
          create: yes
      - name: Bounce PostgreSQL to get updated configuration
        service: name=postgresql state=restarted enabled=yes
        when: postgresql_configured.changed or postgresql_service_installed.changed
      - name: Enable PostgreSQL on startup
        service: name=postgresql enabled=yes
      - name: Create tables in DB
        command: bash -c "cd /opt/FitsStorage && env PYTHONPATH=/opt/DRAGONS:/opt/FitsStorage:/opt/GeminiCalMgr:/opt/FitsStorageDB python3 ./fits_storage/scripts/create_tables.py"
        become: yes
        become_user: fitsdata
        when: fitsdata_db_created.changed
#      - name: Create Materialized Views
#        postgresql_query:
#          db: fitsdata
#          login_user: fitsdata
#          path_to_script: /opt/FitsStorage/sql/views.sql
#        become: yes
#        become_user: fitsdata
#        when: (ansible_distribution == 'CentOS' or ansible_distribution == 'Rocky') and ansible_distribution_version >= '8'
      - name: Setup Migrations
        command: bash -c "cd /opt/FitsStorage/ && env PYTHONPATH=/opt/DRAGONS:/opt/FitsStorage:/opt/FitsStorageDB:/opt/GeminiCalMgr python3 dbmigration/manage.py version_control postgresql:///fitsdata dbmigration"
        become: yes
        become_user: postgres
        when: fitsdata_db_created.changed
      - name: Set migrate_version owner in PostgreSQL
        postgresql_owner:
          db: fitsdata
          obj_name: migrate_version
          obj_type: table
          new_owner: fitsdata
        become: yes
        become_user: postgres
      - name: If we have a fresh DB, set version to 30 since we are already up to date with the migrations
        postgresql_query:
          db: fitsdata
          query: update migrate_version set version=30
        become: yes
        become_user: postgres
        when: fitsdata_db_created.changed
      - name: Apply Migrations (Idempotent, always apply)
        command: bash -c "cd /opt/FitsStorage/ && env PYTHONPATH=/opt/DRAGONS:/opt/FitsStorage:/opt/FitsStorageDB:/opt/GeminiCalMgr python3 dbmigration/manage.py upgrade postgresql:///fitsdata dbmigration"
        become: yes
        become_user: fitsdata
        when: apply_migrations
      - name: Ensure we have apache user with access to database
        postgresql_user: db=fitsdata
          name=apache
          password=apache
          priv=ALL
          state=present
        become: yes
        become_user: postgres
      - name: Ensure we have root user with access to database
        postgresql_user: db=fitsdata
          name=root
          priv=ALL
          state=present
        become: yes
        become_user: postgres
      - name: Grant PostgreSQL table access to apache
        postgresql_query:
          db: fitsdata
          query: GRANT ALL PRIVILEGES ON ALL TABLES IN SCHEMA public TO apache   
        become: yes
        become_user: postgres
      - name: Grant PostgreSQL sequence access to apache
        postgresql_query:
          db: fitsdata
          query: GRANT ALL PRIVILEGES ON ALL SEQUENCES IN SCHEMA public TO apache
        become: yes
        become_user: postgres
      # - name: Grant PostgreSQL table access to apache
      #   postgresql_privs:
      #     db: fitsdata
      #     privs: ALL
      #     type: table
      #     objs: ALL_IN_SCHEMA
      #     role: apache
      #   become: yes
      #   become_user: postgres
      # - name: Grant PostgreSQL sequence access to apache
      #   postgresql_privs:
      #     db: fitsdata
      #     privs: ALL
      #     type: sequence
      #     objs: ALL_IN_SCHEMA
      #     role: apache
      #   become: yes
      #   become_user: postgres
      - name: Install ingest queue 1
        copy:
          src: ../../otherfiles/etc_systemd_system_fits-service_ingest_queue1.service
          dest: /etc/systemd/system/fits-service_ingest_queue1.service
      - name: Install ingest queue 2
        copy:
          src: ../../otherfiles/etc_systemd_system_fits-service_ingest_queue2.service
          dest: /etc/systemd/system/fits-service_ingest_queue2.service
      - name: Install ingest queue 3
        copy:
          src: ../../otherfiles/etc_systemd_system_fits-service_ingest_queue.service
          dest: /etc/systemd/system/fits-service_ingest_queue3.service
        when: is_archive and enable_ingest_services
      - name: Setup ingest 3
        lineinfile:
          path: /etc/systemd/system/fits-service_ingest_queue3.service
          line: Description=Fits Service Ingest Queue 3
          regex: Description=
          create: no
        when: is_archive and enable_ingest_services
      - name: Setup ingest 3 exec
        lineinfile:
          path: /etc/systemd/system/fits-service_ingest_queue3.service
          line: ExecStart=/usr/bin/python3 /opt/FitsStorage/fits_storage/scripts/service_ingest_queue.py --demon --lockfile --name=siq3
          regex: ExecStart=
          create: no
        when: is_archive and enable_ingest_services
      - name: Install ingest queue 4
        copy:
          src: ../../otherfiles/etc_systemd_system_fits-service_ingest_queue.service
          dest: /etc/systemd/system/fits-service_ingest_queue4.service
        when: is_archive and enable_ingest_services
      - name: Setup ingest 4
        lineinfile:
          path: /etc/systemd/system/fits-service_ingest_queue4.service
          line: Description=Fits Service Ingest Queue 4
          regex: Description=
          create: no
        when: is_archive and enable_ingest_services
      - name: Setup ingest 4 exec
        lineinfile:
          path: /etc/systemd/system/fits-service_ingest_queue4.service
          line: ExecStart=/usr/bin/python3 /opt/FitsStorage/fits_storage/scripts/service_ingest_queue.py --demon --lockfile --name=siq4
          regex: ExecStart=
          create: no
        when: is_archive and enable_ingest_services
      - name: Install preview queue 1
        copy:
          src: ../../otherfiles/etc_systemd_system_fits-service_preview_queue.service
          dest: /etc/systemd/system/fits-service_preview_queue1.service
      - name: Setup preview 1
        lineinfile:
          path: /etc/systemd/system/fits-service_preview_queue1.service
          line: Description=Fits Service Preview Queue 1
          regex: Description=
          create: no
      - name: Setup preview 1 exec
        lineinfile:
          path: /etc/systemd/system/fits-service_preview_queue1.service
          line: ExecStart=/usr/bin/python3 /opt/FitsStorage/fits_storage/scripts/service_preview_queue.py --demon --lockfile --name=spq1
          regex: ExecStart=
          create: no
      - name: Install preview queue 2
        copy:
          src: ../../otherfiles/etc_systemd_system_fits-service_preview_queue.service
          dest: /etc/systemd/system/fits-service_preview_queue2.service
      - name: Setup preview 2
        lineinfile:
          path: /etc/systemd/system/fits-service_preview_queue2.service
          line: Description=Fits Service Preview Queue 2
          regex: Description=
          create: no
      - name: Setup preview 2 exec
        lineinfile:
          path: /etc/systemd/system/fits-service_preview_queue2.service
          line: ExecStart=/usr/bin/python3 /opt/FitsStorage/fits_storage/scripts/service_preview_queue.py --demon --lockfile --name=spq2
          regex: ExecStart=
          create: no
      - name: Install preview queue 3
        copy:
          src: ../../otherfiles/etc_systemd_system_fits-service_preview_queue.service
          dest: /etc/systemd/system/fits-service_preview_queue3.service
      - name: Setup preview 3
        lineinfile:
          path: /etc/systemd/system/fits-service_preview_queue3.service
          line: Description=Fits Service Preview Queue 3
          regex: Description=
          create: no
      - name: Setup preview 3 exec
        lineinfile:
          path: /etc/systemd/system/fits-service_preview_queue3.service
          line: ExecStart=/usr/bin/python3 /opt/FitsStorage/fits_storage/scripts/service_preview_queue.py --demon --lockfile --name=spq3
          regex: ExecStart=
          create: no
      - name: Install preview queue 4
        copy:
          src: ../../otherfiles/etc_systemd_system_fits-service_preview_queue.service
          dest: /etc/systemd/system/fits-service_preview_queue4.service
      - name: Setup preview 4
        lineinfile:
          path: /etc/systemd/system/fits-service_preview_queue4.service
          line: Description=Fits Service Preview Queue 4
          regex: Description=
          create: no
      - name: Setup preview 4 exec
        lineinfile:
          path: /etc/systemd/system/fits-service_preview_queue4.service
          line: ExecStart=/usr/bin/python3 /opt/FitsStorage/fits_storage/scripts/service_preview_queue.py --demon --lockfile --name=spq4
          regex: ExecStart=
          create: no
      - name: Install calcache queue 1
        copy:
          src: ../../otherfiles/etc_systemd_system_fits-service_calcache_queue.service
          dest: /etc/systemd/system/fits-service_calcache_queue1.service
      - name: Install export queue
        copy:
          src: ../../otherfiles/etc_systemd_system_fits-service_export_queue1.service
          dest: /etc/systemd/system/fits-service_export_queue1.service
      - name: Install API backend
        copy:
          src: ../../otherfiles/etc_systemd_system_fits-api-backend.service
          dest: /etc/systemd/system/fits-api-backend.service
      - name: Install Copy From DHS Service
        copy:
          src: ../../otherfiles/etc_systemd_system_fits-copy_from_dhs.service
          dest: /etc/systemd/system/fits-copy_from_dhs.service
      - name: Install Copy From Visiting Instrument MKO Service
        copy:
          src: ../../otherfiles/etc_systemd_system_fits-copy_from_visiting_instruments_mko.service
          dest: /etc/systemd/system/fits-copy_from_visiting_instruments_mko.service
        when: is_ops and is_hawaii
      - name: Install Copy From Visiting Instrument CPO Service
        copy:
          src: ../../otherfiles/etc_systemd_system_fits-copy_from_visiting_instruments_cpo.service
          dest: /etc/systemd/system/fits-copy_from_visiting_instruments_cpo.service
        when: is_ops and is_chile
      - name: Install fitsstorage config
        copy:
          src: ../../../FitsStorageConfig/configs/{{ fitsstorage_configfile }}
          dest: /etc/fitsstorage.conf
        register: fitsstorageconf
        notify: restart services
#      - name: Register Ingest service 1
#        service: name=fits-service_ingest_queue1 state=started enabled=yes
#        when: enable_ingest_services
#      - name: Register Ingest service 2
#        service: name=fits-service_ingest_queue2 state=started enabled=yes
#        when: enable_ingest_services
#      - name: Register Ingest service 1 1/2 (hack to make restarts work)
#        shell: systemctl enable fits-service_ingest_queue1.service
#        when: enable_ingest_services
#      - name: Register Ingest service 1 1/2 (hack to make restarts work)
#        shell: systemctl start fits-service_ingest_queue1.service
#        when: enable_ingest_services
#      - name: Register Ingest service 2 1/2 (hack to make restarts work)
#        shell: systemctl enable fits-service_ingest_queue2.service
#        when: enable_ingest_services
#      - name: Register Ingest service 2 1/2 (hack to make restarts work)
#        shell: systemctl start fits-service_ingest_queue2.service
#        when: enable_ingest_services
      - name: enable services on boot
        ansible.builtin.service:
          name: "{{ item }}"
          enabled: true
          state: started
        when: enable_ingest_services
        with_items: ["fits-service_ingest_queue1", "fits-service_ingest_queue2"]
      - name: Register Ingest service 3
        service: name=fits-service_ingest_queue3 state=started enabled=yes
        when: enable_all_ingest and enable_ingest_services
      - name: Register Ingest service 4
        service: name=fits-service_ingest_queue4 state=started enabled=yes
        when: enable_all_ingest and enable_ingest_services
      - name: Register Preview service 1
        service: name=fits-service_preview_queue1 state=started enabled=yes
        when: enable_preview
      - name: Register Preview service 2
        service: name=fits-service_preview_queue2 state=started enabled=yes
        when: enable_preview
      - name: Register Preview service 3
        service: name=fits-service_preview_queue3 state=started enabled=yes
        when: enable_preview
      - name: Register Preview service 4
        service: name=fits-service_preview_queue4 state=started enabled=yes
        when: enable_preview
      - name: Register Export Queue
        service: name=fits-service_export_queue1 state=started enabled=yes
        when: enable_export
      - name: Register Export Queue (hbf)
        service: name=fits-service_export_queue1 state=stopped enabled=no
        when: not enable_export
      - name: Register CalCache service 1
        service: name=fits-service_calcache_queue1 state=started enabled=yes
        when: is_archive
      - name: Register API service
        service: name=fits-api-backend state=started enabled=yes
      - name: Register DHS service
        service: name=fits-copy_from_dhs state=started enabled=yes
        when: is_ops and is_onsite
      - name: Un-Register DHS service
        service: name=fits-copy_from_dhs state=stopped enabled=no
        when: not is_ops or not is_onsite
      - name: Register Visiting Instrument CPO service
        service: name=fits-copy_from_visiting_instruments_cpo.service state=started enabled=yes
        when: is_ops and is_chile
      - name: Register Visiting Instrument MKO service
        service: name=fits-copy_from_visiting_instruments_mko.service state=started enabled=yes
        when: is_ops and is_hawaii
      - name: Register postfix service
        service: name=postfix state=started enabled=yes
        when: enable_postfix
      - name: install webserver packages
        yum:
          name: 
            - httpd
            - httpd-devel
            - mod_ssl
          state: latest
      - name: Install mod_wsgi
        # built in pip seems to be busted for Ansible+CentOS8
        command: python3 -m pip install "mod_wsgi"
      - name: Setup modwsgi directory
        file:
          path: /opt/modwsgi-default
          state: directory
      - name: setup mod-wsgi
        command: /usr/local/bin/mod_wsgi-express setup-server --server-root /opt/modwsgi-default --port 80 --user apache --group apache --access-log --url-alias /static /opt/FitsStorage/htmldocroot --url-alias /favicon.ico /opt/FitsStorage/htmldocroot/favicon.ico --url-alias /robots.txt /opt/FitsStorage/htmldocroot/robots.txt --python-path /opt/FitsStorage --python-path /opt/DRAGONS  --proxy-mount-point /rest http://127.0.0.1:8090/rest /opt/FitsStorage/fits_storage/wsgihandler.py
        args:
          creates: /opt/modwsgi-default/default.wsgi
        register: mod_wsgi_setup
      - name: Update mod-wsgi folder permissions
        file:
          path: /opt/modwsgi-default
          state: directory
          recurse: yes
          owner: apache
          group: apache
        when: mod_wsgi_setup.changed
      - name: Copy HTTPD service script
        copy:
          src: ../../otherfiles/etc_systemd_system_fits-httpd.service
          dest: /etc/systemd/system/fits-httpd.service
      - name: Copy API service script
        copy:
          src: ../../otherfiles/etc_systemd_system_fits-api-backend.service
          dest: /etc/systemd/system/fits-api-backend.service
      - name: Copy HTTPD config
        copy:
          src: ../../otherfiles/etc-sysconfig-httpd
          dest: /etc/sysconfig/httpd
      # TODO this is a complex XML patch if we try to apply it to the default file
      - name: Copy Mod-WSGI HTTPD config
        copy:
          src: ../../otherfiles/httpd-patched-centos8.conf
          dest: /opt/modwsgi-default/httpd.conf
        notify: restart services
        when: not is_aws
      - name: (ARCHIVE/ARCDEV) Copy Mod-WSGI HTTPD config
        copy:
          src: ../../otherfiles/archive-httpd.conf
          dest: /opt/modwsgi-default/httpd.conf
        notify: restart services
        when: "'archive' in inventory_hostname"
      - name: (ARCDEV) Copy Mod-WSGI Pre-SSL HTTPD config
        copy:
          src: ../../otherfiles/pressl-arcdev-httpd.conf
          dest: /opt/modwsgi-default/httpd.conf
        notify: restart services
        when: "'arcdev' in inventory_hostname"
      - name: Set WSGI entry point
        lineinfile:
          path: /opt/modwsgi-default/handler.wsgi
          line: entry_point = '/opt/FitsStorage/fits_storage/wsgihandler.py'
          regex: "^entry_point = "
        notify: restart services
      - name: Update mod-wsgi folder permissions
        file:
          path: /opt/modwsgi-default
          state: directory
          recurse: yes
          owner: apache
          group: apache
      - name: Install CertBot and associated
        yum:
          name: 
            - certbot 
            - python3-certbot-apache
            - mod_ssl
          state: latest
        when: enable_certbot
      - name: (ARCDEV) Setup Let's Encrypt
        command: certbot certonly --webroot -w /opt/modwsgi-default/htdocs/ -d arcdev.gemini.edu
        args:
          creates: /etc/letsencrypt
        notify: restart fits-httpd
        when: "'arcdev' in inventory_hostname"
      - name: (ARCDEV) Copy Mod-WSGI HTTPD config
        copy:
          src: ../../otherfiles/arcdev-httpd.conf
          dest: /opt/modwsgi-default/httpd.conf
        notify: restart services
        when: "'arcdev' in inventory_hostname"
#      - name: (ARCHIVE) Setup Let's Encrypt
#        command: certbot certonly --webroot -w /opt/modwsgi-default/htdocs/ -d archive.gemini.edu
#        args:
#          creates: /etc/letsencrypt
#        notify: restart fits-httpd
#        when: "'archive' in inventory_hostname"
      - name: Start WSGI service on boot
        service: name=fits-httpd enabled=yes
      - name: Start API service on boot
        service: name=fits-api-backend enabled=yes
# TODO diskspace script references mko folder, causing mount from Chile - fix then add this back in
#      - name: Copy diskspace script
#        copy:
#          src: ../../otherfiles/diskspace.py
#          dest: /home/fitsdata/diskspace.py
#          owner: fitsdata
#          group: fitsdata
#          mode: u+rwx,g-rwx,o-rwx
# removing for now, we had to revert to user cron
# Chile setup fitsdata user cron support for me
#      - name: Copy Crontab
#        copy:
#          src: ../../otherfiles/system_crontab
#          dest: /etc/cron.d/fitsstorage
#          owner: root
#          group: root
#          mode: 0644
#        register: cron_installed
#        notify: restart cron
#        when: "'arc' not in inventory_hostname"
#      - name: Copy Crontab
#        copy:
#          src: ../../otherfiles/system_crontab
#          dest: /var/spool/cron/fitsdata
#          force: no
#          owner: fitsdata
#          group: fitsdata
#          mode: 0600
#        register: cron_installed
#        notify: restart cron
#        when: "'mkofits-lv3' in inventory_hostname or 'cpofits-lv3' in inventory_hostname"
#      - name: Update cron for cpo
#        lineinfile:
#          path: /etc/cron.d/fitsstorage
#          line: 50 7 * * * python3 /opt/FitsStorage/fits_storage/scripts/get_notifications_from_odb.py --demon --odb=gnodb --semester=auto
#          regex: "^50 7 * * * python3 /opt/FitsStorage/fits_storage/scripts/get_notifications_from_odb.py"
#        notify: restart cron
#        when: cron_installed.changed and 'cpofits-lv3' in inventory_hostname
    handlers:
      - name: restart fits-api-backend
        service: name=fits-api-backend state=restarted
        listen: "restart services"
      - name: restart fits-httpd
        service: name=fits-httpd state=restarted
        listen: "restart services"
      - name: restart ingest1
        service: name=fits-service_ingest_queue1 state=restarted
        listen: "restart services"
        when: enable_ingest_services
      - name: restart ingest2
        service: name=fits-service_ingest_queue2 state=restarted
        listen: "restart services"
        when: enable_ingest_services
      - name: restart ingest3
        service: name=fits-service_ingest_queue3 state=restarted
        listen: "restart services"
        when: enable_all_ingest
      - name: restart ingest4
        service: name=fits-service_ingest_queue4 state=restarted
        listen: "restart services"
        when: enable_all_ingest
      - name: restart preview1
        service: name=fits-service_preview_queue1 state=restarted
        listen: "restart services"
        when: enable_preview
      - name: restart preview2
        service: name=fits-service_preview_queue2 state=restarted
        listen: "restart services"
        when: enable_preview
      - name: restart preview3
        service: name=fits-service_preview_queue3 state=restarted
        listen: "restart services"
        when: enable_preview and enable_all_preview
      - name: restart preview4
        service: name=fits-service_preview_queue4 state=restarted
        listen: "restart services"
        when: enable_preview and enable_all_preview
      - name: restart cron
        service: name=crond state=restarted
      - name: restart postfix
        service: name=postfix state=restarted<|MERGE_RESOLUTION|>--- conflicted
+++ resolved
@@ -224,11 +224,7 @@
         git:
           repo: "git@gitlab.gemini.edu:DRSoftware/GeminiCalMgr.git"
           #version: release/1.1.x
-<<<<<<< HEAD
           version: master
-=======
-          version: v1.1.18
->>>>>>> a19e87b8
           dest: /opt/GeminiCalMgr
           accept_hostkey: yes
         when: not is_aws
