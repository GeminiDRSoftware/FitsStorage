---
  - hosts: archive
    roles:
      - archive
    become: true
    tasks:
      - name: Check for dataflow folder
        stat:
          path: /sci/dataflow
        register: dataflow_folder
        when: not is_s3
      - name: Fail if dataflow folder missing
        fail:
          msg: "Dataflow folder not found"
        when: not dataflow_folder and not is_s3
      - name: Check for DHS folder
        stat:
          path: /sci/dhs
        register: dhs_folder
        when: is_onsite and is_ops
      - name: Fail if DHS folder missing
        fail:
          msg: "DHS folder not found"
        when: "not dhs_folder and ('mko' in inventory_hostname or 'cpofits-lv3' in inventory_hostname)"
# removing per Jose Varas, ITS should setup necessary packages/repos for us
#      - name: install EPEL
#        yum:
#          name:
#            - https://dl.fedoraproject.org/pub/epel/epel-release-latest-7.noarch.rpm
#          state: present
#        when: ansible_distribution == 'CentOS' and ansible_distribution_version < '8'
      - name: install packages
        yum:
          name: 
            - openssl
            - postgresql
            - postgresql-server
            - epel-release
            - gcc
            - gcc-c++
            - python3-devel
            - gcc-gfortran
            - cfitsio-devel
            - git
            - python3-pip
            - httpd
            - httpd-devel
          state: latest
      - name: install Repos for Sphinx (dnf-plugins)
#        # shell: "dnf config-manager --enable PowerTools AppStream BaseOS *epel"
#        shell: "dnf config-manager --enable PowerTools AppStream BaseOS"
#        shell: dnf --enablerepo=PowerTools install python3-sphinx
        yum:
          name:
            - dnf-plugins-core
          state: latest
        when: ansible_distribution == 'CentOS' and ansible_distribution_version >= '8'
#      - name: install Repos for Sphinx
#        shell: yum config-manager --set-enabled PowerTools
#        when: ansible_distribution == 'CentOS' and ansible_distribution_version >= '8'
      - name: install CentOS8 packages
        yum:
          name:
            - libnsl
#            - python3-sphinx
        when: ansible_distribution == 'CentOS' and ansible_distribution_version >= '8'
      - name: install Sphinx (have to pull direct from the mirror)
        yum:
          name:
            - http://mirror.centos.org/centos/8/PowerTools/x86_64/os/Packages/python3-sphinx-1.7.6-1.el8.noarch.rpm
            - http://mirror.centos.org/centos/8/PowerTools/x86_64/os/Packages/python3-sphinx-theme-alabaster-0.7.9-7.el8.noarch.rpm
            - http://mirror.centos.org/centos/8/PowerTools/x86_64/os/Packages/python-sphinx-locale-1.7.6-1.el8.noarch.rpm
            - http://mirror.centos.org/centos/8/PowerTools/x86_64/os/Packages/python3-mock-2.0.0-11.el8.noarch.rpm
            - http://mirror.centos.org/centos/8/PowerTools/x86_64/os/Packages/python3-packaging-16.8-9.el8.noarch.rpm
            - http://mirror.centos.org/centos/8/PowerTools/x86_64/os/Packages/python3-imagesize-1.0.0-2.el8.noarch.rpm
            - http://mirror.centos.org/centos/8/PowerTools/x86_64/os/Packages/python3-snowballstemmer-1.2.1-6.el8.noarch.rpm
            - http://mirror.centos.org/centos/8/PowerTools/x86_64/os/Packages/python3-sphinx_rtd_theme-0.3.1-3.el8.noarch.rpm
            - http://mirror.centos.org/centos/8/PowerTools/x86_64/os/Packages/python3-sphinxcontrib-websupport-1.0.1-10.20180316git.el8.noarch.rpm
            - http://mirror.centos.org/centos/8/PowerTools/x86_64/os/Packages/fontawesome-fonts-web-4.7.0-4.el8.noarch.rpm
            - http://mirror.centos.org/centos/8/PowerTools/x86_64/os/Packages/python3-whoosh-2.7.4-9.el8.noarch.rpm
          state: present
        when: build_sphinx
# tweak this to deploy when we are about to go live
      - name: install postfix
        yum:
          name:
            - postfix
        when: enable_postfix
        notify: restart postfix
      - name: configure postfix inet protocols
        lineinfile:
          path: /etc/postfix/main.cf
          line: inet_protocols = ipv4
          regex: inet_protocols
          create: yes
        when: enable_postfix
        notify: restart postfix
      - name: configure postfix relay in Hawaii
        lineinfile:
          path: /etc/postfix/main.cf
          line: relayhost = [smtp.hi.gemini.edu]:25
          regex: relayhost
          create: yes
        when: enable_postfix and is_hawaii
        notify: restart postfix
      - name: configure postfix relay in Chile
        lineinfile:
          path: /etc/postfix/main.cf
          line: relayhost = [smtp.cl.gemini.edu]:25
          regex: relayhost
          create: yes
        when: enable_postfix and is_chile
        notify: restart postfix
      - name: configure postfix in AWS
        copy:
          src: ../../otherfiles/postfix_main.cf
          dest: /etc/postfix/main.cf
        when: enable_postfix and is_aws
        notify: restart postfix
      - name: configure postfix transports in AWS
        copy:
          src: ../../otherfiles/postfix_transport
          dest: /etc/postfix/transport
        when: enable_postfix and is_aws
        register: updated_postfix_transport
      - name: Create postfix transport.db
        become: true
        become_user: root
        command: cd /etc/postfix && postmap transport
        when: updated_postfix_transport.changed
        notify: restart postfix
      - name: target pip version due to bug
        command: python3 -m pip install --upgrade "pip<10.0"
      - name: Ensure group "fitsdata" exists
        group:
          name: fitsdata
          gid: 5179
          state: present
      - name: Ensure group "geminidata" exists
        group:
          name: geminidata
          gid: 502
          state: present
      - name: Add the user 'fitsdata' with a specific uid and a primary group of 'fitsdata'
        user:
          name: fitsdata
          uid: 5179
      - name: Update user fitsdata groups to add fitsdata and geminidata
        user:
          name: fitsdata
          groups: fitsdata,geminidata
          append: yes
      - name: Update user apache groups to add fitsdata
        user:
          name: apache
          groups: fitsdata
          append: yes
      - name: Ensure FitsStorage repo folder is available and permissioned
        file:
          path: '/opt/FitsStorage'
          state: directory
          mode: 'u+rwx,g+rwx,o+rx'
          owner: fitsdata
          group: fitsdata
      - name: Checkout FitsStorage into /opt
        become: true
        become_user: fitsdata
        git:
          repo: "git@gitlab.gemini.edu:DRSoftware/FitsStorage.git"
          version: master
          dest: /opt/FitsStorage
          accept_hostkey: yes
        when: not is_aws
        notify: restart services
      - name: Rsync FitsStorage into /opt (AWS)
        become: false
        local_action: 
          module: shell
          _raw_params: rsync -r --exclude .git -e "ssh -l fitsdata -2 -i ~/id_rsa" ../.. fitsdata@"{{ inventory_hostname }}".gemini.edu:/opt/FitsStorage/
        when: is_aws
        notify: restart services
      - name: install python packages
        command: bash -c "cd /opt/FitsStorage && python3 -m pip install -r requirements.txt"
      - name: install pip for python2 if on CentOS 7
        yum:
          name: 
            - python-pip
          state: latest
        when: ansible_distribution == 'CentOS' and ansible_distribution_version < '8'
      - name: install python packages
        command: bash -c "python -m pip install psycopg2-binary==2.8.4"
        when: ansible_distribution == 'CentOS' and ansible_distribution_version < '8'
      - name: install imexam for DRAGONS (Centos 8)
        command: bash -c "python3 -m pip install imexam specutils"
        when: ansible_distribution == 'CentOS' and ansible_distribution_version >= '8'
      - name: make dummy specutils folder to satisfy the library's bad logic
        file:
          path: /usr/share/httpd/.specutils
          state: directory
          mode: u+rwx,g+rwx,o+rwx
          owner: fitsdata
          group: fitsdata
        become: true
      - name: install imexam and specutils for DRAGONS (Centos 7)
        command: bash -c "python3 -m pip install imexam specutils"
        when: ansible_distribution == 'CentOS' and ansible_distribution_version < '8'
      - name: Create folders for FitsStorage to work with files
        file:
          path: '{{ item.path }}'
          state: directory
          mode: '{{ item.mode }}'
          owner: '{{ item.owner }}'
          group: '{{ item.group }}'
        with_items:
          - { path: /data/logs, owner: fitsdata, group: fitsdata, mode: "u+rwx,g+rwx,o+rwx" }
          - { path: /data/backups, owner: fitsdata, group: fitsdata, mode: "u+rwx,g-w,o-w" }
          - { path: /data/upload_staging, owner: fitsdata, group: fitsdata, mode: "u+rwx,g+rwx,o+rwx" }
          - { path: /data/z_staging, owner: fitsdata, group: fitsdata, mode: "u+rwx,g+rwx,o+rwx" }
          - { path: /data/s3_staging, owner: fitsdata, group: fitsdata, mode: "u+rwx,g+rwx,o+rwx" }
          - { path: /data/gemini_data, owner: fitsdata, group: fitsdata, mode: "u+rwx,g-w,o-w" }
      - name: Checkout DRAGONS into /opt
        git:
          repo: https://github.com/GeminiDRSoftware/DRAGONS.git
          dest: /opt/DRAGONS
<<<<<<< HEAD
          version: master
=======
          version: 9c809b389336c96580a5d4bd31b288627b49b957
          #version: release/3.0.x
>>>>>>> 76f2f80d
        register: dragonscheckout
      - name: Cythonize DRAGONS
        command: /usr/local/bin/cythonize -3 -i cyclip.pyx
        args:
          chdir: /opt/DRAGONS/gempy/library/
        become: true
        become_user: root
        when: dragonscheckout.changed
      - name: Copy fitsverify to server
        copy:
          src: ../../fitsverify/
          dest: /opt/fitsverify/
          mode: u+rwx,g+rx,o+rx
        register: copiedfitsverify
      - name: Compile fitsverify
        command: gcc -L /lib64 -I /usr/include/cfitsio -o fitsverify ftverify.c fvrf_data.c fvrf_file.c fvrf_head.c fvrf_key.c fvrf_misc.c -DSTANDALONE -L. -lcfitsio -lm -lnsl-2.28
        args:
          chdir: /opt/fitsverify/
        when: copiedfitsverify.changed and ansible_distribution == 'CentOS' and ansible_distribution_version >= '8'
      - name: Compile fitsverify
        command: gcc -L /lib64 -I /usr/include/cfitsio -o fitsverify ftverify.c fvrf_data.c fvrf_file.c fvrf_head.c fvrf_key.c fvrf_misc.c -DSTANDALONE -L. -lcfitsio -lm -lnsl
        args:
          chdir: /opt/fitsverify/
        when: copiedfitsverify.changed and ansible_distribution == 'CentOS' and ansible_distribution_version < '8'
# unset SPHINXOPTS if you want to see all the warnings from sphinx
      - name: Build Sphinx documentation (hbffits-lv4 only)
        become: true
        become_user: fitsdata
        command: "env PATH=/usr/local/bin:$PATH make clean html"
        args:
          chdir: /opt/FitsStorage/sphinx
        environment:
          - PYTHONPATH: "/opt/FitsStorage:/opt/DRAGONS"
          - SPHINXOPTS: "{{ sphinx_opts }}"
        when: build_sphinx
      - name: Setup PostgreSQL data directory
        file:
          path: /data/pgsql_data
          state: directory
          owner: postgres
          group: postgres
      - name: Install PostgreSQL service script
        command: cp /lib/systemd/system/postgresql.service /etc/systemd/system/
        args:
          creates: /etc/systemd/system/postgresql.service
        register: postgresql_service_installed
      - name: Configure PostgreSQL environment
        lineinfile:
          path: /etc/systemd/system/postgresql.service
          line: Environment=PGDATA=/data/pgsql_data
          regex: Environment=PGDATA
          create: yes
        register: postgresql_configured
      - name: Reload System Daemons
        command: systemctl daemon-reload
        when: postgresql_configured.changed or postgresql_service_installed.changed
      - name: Initialize PostgreSQL database
        command: bash -c "/usr/bin/postgresql-setup initdb"
        when: postgresql_configured.changed or postgresql_service_installed.changed
        become: true
        become_user: root
      - name: Configure PostgreSQL shared buffers
        lineinfile:
          path: /data/pgsql_data/postgresql.conf
          line: shared_buffers = 1024MB
          regex: shared_buffers =
          create: yes
        register: postgresql_configured
      - name: Bounce PostgreSQL before building db
        service: name=postgresql state=restarted enabled=yes
      - name: Ensure we have fitsdata user with access to database
        postgresql_user: 
          name=fitsdata
          password=fitsdata
          state=present
        become: yes
        become_user: postgres
      - name: Ensure we have the fitsdata database
        postgresql_db: name=fitsdata
          encoding='UTF-8'
          lc_collate='en_US.UTF-8'
          lc_ctype='en_US.UTF-8'
          state=present
          owner=fitsdata
        register: fitsdata_db_created
        become: yes
        become_user: postgres
      - name: Update cache size for database
        lineinfile:
          path: /data/pgsql_data/postgresql.conf
          line:    effective_cache_size = 8000MB
          regex: effective_cache_size
          create: yes
      - name: Bounce PostgreSQL to get updated configuration
        service: name=postgresql state=restarted enabled=yes
        when: postgresql_configured.changed or postgresql_service_installed.changed
      - name: Enable PostgreSQL on startup
        service: name=postgresql enabled=yes
      - name: Create tables in DB
        command: bash -c "cd /opt/FitsStorage && env PYTHONPATH=/opt/DRAGONS:/opt/FitsStorage python3 ./fits_storage/scripts/create_tables.py"
        become: yes
        become_user: fitsdata
        when: fitsdata_db_created.changed
#      - name: Create Materialized Views
#        postgresql_query:
#          db: fitsdata
#          login_user: fitsdata
#          path_to_script: /opt/FitsStorage/sql/views.sql
#        become: yes
#        become_user: fitsdata
#        when: ansible_distribution == 'CentOS' and ansible_distribution_version >= '8'
      - name: Setup Migrations
        command: bash -c "cd /opt/FitsStorage/ && env PYTHONPATH=/opt/DRAGONS:/opt/FitsStorage python3 dbmigration/manage.py version_control postgresql:///fitsdata dbmigration"
        become: yes
        become_user: postgres
        when: fitsdata_db_created.changed
      - name: If we have a fresh DB, set version to 22 since we are already up to date with the migrations
        postgresql_query:
          db: fitsdata
          query: update migrate_version set version=22
        become: yes
        become_user: postgres
        when: fitsdata_db_created.changed
      - name: Apply Migrations (Idempotent, always apply)
        command: bash -c "cd /opt/FitsStorage/ && env PYTHONPATH=/opt/DRAGONS:/opt/FitsStorage python3 dbmigration/manage.py upgrade postgresql:///fitsdata dbmigration"
        become: yes
        become_user: fitsdata
        when: apply_migrations
      - name: Ensure we have apache user with access to database
        postgresql_user: db=fitsdata
          name=apache
          password=apache
          priv=ALL
          state=present
        become: yes
        become_user: postgres
      - name: Ensure we have root user with access to database
        postgresql_user: db=fitsdata
          name=root
          priv=ALL
          state=present
        become: yes
        become_user: postgres
      - name: WORKAROUND Grant PostgreSQL table access to apache
        postgresql_query:
          db: fitsdata
          query: GRANT ALL PRIVILEGES ON ALL TABLES IN SCHEMA public TO apache   
        become: yes
        become_user: postgres
      - name: WORKAROUND Grant PostgreSQL sequence access to apache
        postgresql_query:
          db: fitsdata
          query: GRANT ALL PRIVILEGES ON ALL SEQUENCES IN SCHEMA public TO apache
        become: yes
        become_user: postgres
      # - name: Grant PostgreSQL table access to apache
      #   postgresql_privs:
      #     db: fitsdata
      #     privs: ALL
      #     type: table
      #     objs: ALL_IN_SCHEMA
      #     role: apache
      #   become: yes
      #   become_user: postgres
      # - name: Grant PostgreSQL sequence access to apache
      #   postgresql_privs:
      #     db: fitsdata
      #     privs: ALL
      #     type: sequence
      #     objs: ALL_IN_SCHEMA
      #     role: apache
      #   become: yes
      #   become_user: postgres
      - name: Install ingest queue 1
        copy:
          src: ../../otherfiles/etc_systemd_system_fits-service_ingest_queue1.service
          dest: /etc/systemd/system/fits-service_ingest_queue1.service
      - name: Install ingest queue 2
        copy:
          src: ../../otherfiles/etc_systemd_system_fits-service_ingest_queue2.service
          dest: /etc/systemd/system/fits-service_ingest_queue2.service
      - name: Install ingest queue 3
        copy:
          src: ../../otherfiles/etc_systemd_system_fits-service_ingest_queue.service
          dest: /etc/systemd/system/fits-service_ingest_queue3.service
        when: is_archive
      - name: Setup ingest 3
        lineinfile:
          path: /etc/systemd/system/fits-service_ingest_queue3.service
          line: Description=Fits Service Ingest Queue 3
          regex: Description=
          create: no
        when: is_archive
      - name: Setup ingest 3 exec
        lineinfile:
          path: /etc/systemd/system/fits-service_ingest_queue3.service
          line: ExecStart=/usr/bin/python3 /opt/FitsStorage/fits_storage/scripts/service_ingest_queue.py --demon --lockfile --name=siq3
          regex: ExecStart=
          create: no
        when: is_archive
      - name: Install ingest queue 4
        copy:
          src: ../../otherfiles/etc_systemd_system_fits-service_ingest_queue.service
          dest: /etc/systemd/system/fits-service_ingest_queue4.service
        when: is_archive
      - name: Setup ingest 4
        lineinfile:
          path: /etc/systemd/system/fits-service_ingest_queue4.service
          line: Description=Fits Service Ingest Queue 4
          regex: Description=
          create: no
        when: is_archive
      - name: Setup ingest 4 exec
        lineinfile:
          path: /etc/systemd/system/fits-service_ingest_queue4.service
          line: ExecStart=/usr/bin/python3 /opt/FitsStorage/fits_storage/scripts/service_ingest_queue.py --demon --lockfile --name=siq4
          regex: ExecStart=
          create: no
        when: is_archive
      - name: Install preview queue 1
        copy:
          src: ../../otherfiles/etc_systemd_system_fits-service_preview_queue.service
          dest: /etc/systemd/system/fits-service_preview_queue1.service
        when: is_archive
      - name: Setup preview 1
        lineinfile:
          path: /etc/systemd/system/fits-service_preview_queue1.service
          line: Description=Fits Service Preview Queue 1
          regex: Description=
          create: no
        when: is_archive
      - name: Setup preview 1 exec
        lineinfile:
          path: /etc/systemd/system/fits-service_preview_queue1.service
          line: ExecStart=/usr/bin/python3 /opt/FitsStorage/fits_storage/scripts/service_preview_queue.py --demon --lockfile --name=spq1
          regex: ExecStart=
          create: no
        when: is_archive
      - name: Install preview queue 2
        copy:
          src: ../../otherfiles/etc_systemd_system_fits-service_preview_queue.service
          dest: /etc/systemd/system/fits-service_preview_queue2.service
        when: is_archive
      - name: Setup preview 2
        lineinfile:
          path: /etc/systemd/system/fits-service_preview_queue2.service
          line: Description=Fits Service Preview Queue 2
          regex: Description=
          create: no
        when: is_archive
      - name: Setup preview 2 exec
        lineinfile:
          path: /etc/systemd/system/fits-service_preview_queue2.service
          line: ExecStart=/usr/bin/python3 /opt/FitsStorage/fits_storage/scripts/service_preview_queue.py --demon --lockfile --name=spq2
          regex: ExecStart=
          create: no
        when: is_archive
      - name: Install preview queue 3
        copy:
          src: ../../otherfiles/etc_systemd_system_fits-service_preview_queue.service
          dest: /etc/systemd/system/fits-service_preview_queue3.service
        when: is_archive
      - name: Setup preview 3
        lineinfile:
          path: /etc/systemd/system/fits-service_preview_queue3.service
          line: Description=Fits Service Preview Queue 3
          regex: Description=
          create: no
        when: is_archive
      - name: Setup preview 3 exec
        lineinfile:
          path: /etc/systemd/system/fits-service_preview_queue3.service
          line: ExecStart=/usr/bin/python3 /opt/FitsStorage/fits_storage/scripts/service_preview_queue.py --demon --lockfile --name=spq3
          regex: ExecStart=
          create: no
        when: is_archive
      - name: Install preview queue 4
        copy:
          src: ../../otherfiles/etc_systemd_system_fits-service_preview_queue.service
          dest: /etc/systemd/system/fits-service_preview_queue4.service
        when: is_archive
      - name: Setup preview 4
        lineinfile:
          path: /etc/systemd/system/fits-service_preview_queue4.service
          line: Description=Fits Service Preview Queue 4
          regex: Description=
          create: no
        when: is_archive
      - name: Setup preview 4 exec
        lineinfile:
          path: /etc/systemd/system/fits-service_preview_queue4.service
          line: ExecStart=/usr/bin/python3 /opt/FitsStorage/fits_storage/scripts/service_preview_queue.py --demon --lockfile --name=spq4
          regex: ExecStart=
          create: no
        when: is_archive
      - name: Install calcache queue 1
        copy:
          src: ../../otherfiles/etc_systemd_system_fits-service_calcache_queue.service
          dest: /etc/systemd/system/fits-service_calcache_queue1.service
        when: is_archive
      - name: Install export queue
        copy:
          src: ../../otherfiles/etc_systemd_system_fits-service_export_queue1.service
          dest: /etc/systemd/system/fits-service_export_queue1.service
      - name: Install API backend
        copy:
          src: ../../otherfiles/etc_systemd_system_fits-api-backend.service
          dest: /etc/systemd/system/fits-api-backend.service
      - name: Install Copy From DHS Service
        copy:
          src: ../../otherfiles/etc_systemd_system_fits-copy_from_dhs.service
          dest: /etc/systemd/system/fits-copy_from_dhs.service
      - name: Install Copy From Visiting Instrument MKO Service
        copy:
          src: ../../otherfiles/etc_systemd_system_fits-copy_from_visiting_instruments_mko.service
          dest: /etc/systemd/system/fits-copy_from_visiting_instruments_mko.service
        when: is_ops and is_hawaii
      - name: Install Copy From Visiting Instrument CPO Service
        copy:
          src: ../../otherfiles/etc_systemd_system_fits-copy_from_visiting_instruments_cpo.service
          dest: /etc/systemd/system/fits-copy_from_visiting_instruments_cpo.service
        when: is_ops and is_chile
      - name: Install fitsstorage config
        copy:
          src: ../../otherfiles/fitsstorage.conf
          dest: /etc/fitsstorage.conf
        register: fitsstorageconf
        when: is_archive
        notify: restart services
      - name: Use as archive
        lineinfile:
          path: /etc/fitsstorage.conf
          line: use_as_archive = {{ use_as_archive }}
          regex: use_as_archive
          create: yes
        when: fitsstorageconf.changed
      - name: Set using_s3
        lineinfile:
          path: /etc/fitsstorage.conf
          line: using_s3 = {{ using_s3 }}
          regex: using_s3
          create: yes
        when: fitsstorageconf.changed
      - name: Set s3_bucket_name
        lineinfile:
          path: /etc/fitsstorage.conf
          line: s3_bucket_name = {{ s3_bucket_name }}
          regex: s3_bucket_name
          create: yes
        when: fitsstorageconf.changed
      - name: Set s3_backup_bucket_name
        lineinfile:
          path: /etc/fitsstorage.conf
          line: s3_backup_bucket_name = {{ s3_backup_bucket_name }}
          regex: s3_backup_bucket_name
          create: yes
        when: fitsstorageconf.changed
      - name: Set s3_staging_area
        lineinfile:
          path: /etc/fitsstorage.conf
          line: s3_staging_area = {{ s3_staging_area }}
          regex: s3_staging_area
          create: yes
        when: fitsstorageconf.changed
      - name: Set aws_access_key
        lineinfile:
          path: /etc/fitsstorage.conf
          line: aws_access_key = {{ aws_access_key }}
          regex: aws_access_key
          create: yes
        when: fitsstorageconf.changed
      - name: Set aws_secret_key
        lineinfile:
          path: /etc/fitsstorage.conf
          line: aws_secret_key = {{ aws_secret_key }}
          regex: aws_secret_key
          create: yes
        when: fitsstorageconf.changed
      - name: Register Ingest service 1
        service: name=fits-service_ingest_queue1 state=started enabled=yes
      - name: Register Ingest service 2
        service: name=fits-service_ingest_queue2 state=started enabled=yes
      - name: Register Ingest service 3
        service: name=fits-service_ingest_queue3 state=started enabled=yes
        when: enable_all_ingest
      - name: Register Ingest service 4
        service: name=fits-service_ingest_queue4 state=started enabled=yes
        when: enable_all_ingest
      - name: Register Preview service 1
        service: name=fits-service_preview_queue1 state=started enabled=yes
        when: is_archive
      - name: Register Preview service 2
        service: name=fits-service_preview_queue2 state=started enabled=yes
        when: is_archive
      - name: Register Preview service 3
        service: name=fits-service_preview_queue3 state=started enabled=yes
        when: is_archive
      - name: Register Preview service 4
        service: name=fits-service_preview_queue4 state=started enabled=yes
        when: is_archive
      - name: Register Export Queue
        service: name=fits-service_export_queue1 state=started enabled=yes
        when: enable_export
      - name: Register Export Queue (hbf)
        service: name=fits-service_export_queue1 state=stopped enabled=no
        when: not enable_export
      - name: Register CalCache service 1
        service: name=fits-service_calcache_queue1 state=started enabled=yes
        when: is_archive
      - name: Register API service
        service: name=fits-api-backend state=started enabled=yes
      - name: Register DHS service
        service: name=fits-copy_from_dhs state=started enabled=yes
        when: is_ops and is_onsite
      - name: Un-Register DHS service
        service: name=fits-copy_from_dhs state=stopped enabled=no
        when: not is_ops or not is_onsite
      - name: Register Visiting Instrument CPO service
        service: name=fits-copy_from_visiting_instruments_cpo.service state=started enabled=yes
        when: is_ops and is_chile
      - name: Register Visiting Instrument MKO service
        service: name=fits-copy_from_visiting_instruments_mko.service state=started enabled=yes
        when: is_ops and is_hawaii
      - name: Register postfix service
        service: name=postfix state=started enabled=yes
        when: enable_postfix
      - name: install webserver packages
        yum:
          name: 
            - httpd
            - httpd-devel
            - mod_ssl
          state: latest
      - name: Install mod_wsgi
        # built in pip seems to be busted for Ansible+CentOS8
        command: python3 -m pip install "mod_wsgi"
      - name: Setup modwsgi directory
        file:
          path: /opt/modwsgi-default
          state: directory
      - name: setup mod-wsgi
        command: /usr/local/bin/mod_wsgi-express setup-server --server-root /opt/modwsgi-default --port 80 --user apache --group apache --access-log --url-alias /static /opt/FitsStorage/htmldocroot --url-alias /favicon.ico /opt/FitsStorage/htmldocroot/favicon.ico --url-alias /robots.txt /opt/FitsStorage/htmldocroot/robots.txt --python-path /opt/FitsStorage --python-path /opt/DRAGONS  /opt/FitsStorage/fits_storage/wsgihandler.py
        args:
          creates: /opt/modwsgi-default/default.wsgi
        register: mod_wsgi_setup
      - name: Update mod-wsgi folder permissions
        file:
          path: /opt/modwsgi-default
          state: directory
          recurse: yes
          owner: apache
          group: apache
        when: mod_wsgi_setup.changed
      - name: Copy HTTPD service script
        copy:
          src: ../../otherfiles/etc_systemd_system_fits-httpd.service
          dest: /etc/systemd/system/fits-httpd.service
      - name: Copy API service script
        copy:
          src: ../../otherfiles/etc_systemd_system_fits-api-backend.service
          dest: /etc/systemd/system/fits-api-backend.service
      - name: Copy HTTPD config
        copy:
          src: ../../otherfiles/etc-sysconfig-httpd
          dest: /etc/sysconfig/httpd
      # TODO this is a complex XML patch if we try to apply it to the default file
      - name: Copy Mod-WSGI HTTPD config
        copy:
          src: ../../otherfiles/httpd-patched-centos8.conf
          dest: /opt/modwsgi-default/httpd.conf
        notify: restart services
        when: not is_archive
      - name: (ARCHIVE/ARCDEV) Copy Mod-WSGI HTTPD config
        copy:
          src: ../../otherfiles/archive-httpd.conf
          dest: /opt/modwsgi-default/httpd.conf
        notify: restart services
        when: is_archive
      - name: Set WSGI entry point
        lineinfile:
          path: /opt/modwsgi-default/handler.wsgi
          line: entry_point = '/opt/FitsStorage/fits_storage/wsgihandler.py'
          regex: "^entry_point = "
        notify: restart services
      - name: Update mod-wsgi folder permissions
        file:
          path: /opt/modwsgi-default
          state: directory
          recurse: yes
          owner: apache
          group: apache
      - name: Install CertBot and associated
        yum:
          name: 
            - certbot python3-certbit-apache mod_ssl
          state: latest
        when: is_archive
      - name: (ARCDEV) Setup Let's Encrypt
        command: certbot certonly --webroot -w /opt/modwsgi-default/htdocs/ -d arcdev.gemini.edu
        args:
          creates: /etc/letsencrypt
        notify: restart fits-httpd
        when: "'arcdev' in inventory_hostname"
#      - name: (ARCHIVE) Setup Let's Encrypt
#        command: certbot certonly --webroot -w /opt/modwsgi-default/htdocs/ -d archive.gemini.edu
#        args:
#          creates: /etc/letsencrypt
#        notify: restart fits-httpd
#        when: "'archive' in inventory_hostname"
      - name: Start WSGI service on boot
        service: name=fits-httpd enabled=yes
      - name: Start API service on boot
        service: name=fits-api-backend enabled=yes
# TODO diskspace script references mko folder, causing mount from Chile - fix thena dd this back in
#      - name: Copy diskspace script
#        copy:
#          src: ../../otherfiles/diskspace.py
#          dest: /home/fitsdata/diskspace.py
#          owner: fitsdata
#          group: fitsdata
#          mode: u+rwx,g-rwx,o-rwx
# removing for now, we had to revert to user cron
# Chile setup fitsdata user cron support for me
#      - name: Copy Crontab
#        copy:
#          src: ../../otherfiles/system_crontab
#          dest: /etc/cron.d/fitsstorage
#          owner: root
#          group: root
#          mode: 0644
#        register: cron_installed
#        notify: restart cron
#        when: "'arc' not in inventory_hostname"
#      - name: Copy Crontab
#        copy:
#          src: ../../otherfiles/system_crontab
#          dest: /var/spool/cron/fitsdata
#          force: no
#          owner: fitsdata
#          group: fitsdata
#          mode: 0600
#        register: cron_installed
#        notify: restart cron
#        when: "'mkofits-lv3' in inventory_hostname or 'cpofits-lv3' in inventory_hostname"
#      - name: Update cron for cpo
#        lineinfile:
#          path: /etc/cron.d/fitsstorage
#          line: 50 7 * * * python3 /opt/FitsStorage/fits_storage/scripts/get_notifications_from_odb.py --demon --odb=gnodb --semester=auto
#          regex: "^50 7 * * * python3 /opt/FitsStorage/fits_storage/scripts/get_notifications_from_odb.py"
#        notify: restart cron
#        when: cron_installed.changed and 'cpofits-lv3' in inventory_hostname
    handlers:
      - name: restart fits-api-backend
        service: name=fits-api-backend state=restarted
        listen: "restart services"
      - name: restart fits-httpd
        service: name=fits-httpd state=restarted
        listen: "restart services"
      - name: restart ingest1
        service: name=fits-service_ingest_queue1 state=restarted
        listen: "restart services"
      - name: restart ingest2
        service: name=fits-service_ingest_queue2 state=restarted
        listen: "restart services"
      - name: restart ingest3
        service: name=fits-service_ingest_queue3 state=restarted
        listen: "restart services"
        when: enable_all_ingest
      - name: restart ingest4
        service: name=fits-service_ingest_queue4 state=restarted
        listen: "restart services"
        when: enable_all_ingest
      - name: restart preview1
        service: name=fits-service_preview_queue1 state=restarted
        listen: "restart services"
        when: enable_preview
      - name: restart preview2
        service: name=fits-service_preview_queue2 state=restarted
        listen: "restart services"
        when: enable_preview
      - name: restart preview3
        service: name=fits-service_preview_queue3 state=restarted
        listen: "restart services"
        when: enable_preview and enable_all_preview
      - name: restart preview4
        service: name=fits-service_preview_queue4 state=restarted
        listen: "restart services"
        when: enable_preview and enable_all_preview
      - name: restart cron
        service: name=crond state=restarted
      - name: restart postfix
        service: name=postfix state=restarted<|MERGE_RESOLUTION|>--- conflicted
+++ resolved
@@ -222,12 +222,8 @@
         git:
           repo: https://github.com/GeminiDRSoftware/DRAGONS.git
           dest: /opt/DRAGONS
-<<<<<<< HEAD
           version: master
-=======
-          version: 9c809b389336c96580a5d4bd31b288627b49b957
           #version: release/3.0.x
->>>>>>> 76f2f80d
         register: dragonscheckout
       - name: Cythonize DRAGONS
         command: /usr/local/bin/cythonize -3 -i cyclip.pyx
