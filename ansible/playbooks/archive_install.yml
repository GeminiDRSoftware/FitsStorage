--- conflicted
+++ resolved
@@ -207,11 +207,7 @@
         become_user: fitsdata
         git:
           repo: "git@gitlab.gemini.edu:DRSoftware/FitsStorageDB.git"
-<<<<<<< HEAD
-          version: enh/5_1.0.x_bpm_support
-=======
           version: v1.0.21
->>>>>>> 404bb0e9
           dest: /opt/FitsStorageDB
           accept_hostkey: yes
         when: not is_aws
