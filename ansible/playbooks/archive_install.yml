---
  - hosts: all
    become: true
    tasks:
      - name: Fail on non-release deploys to archive
        fail:
          msg: Attempt to deploy master to an ops host
        when: "'archive' in inventory_hostname or 'mko' in inventory_hostname or 'cpofits-lv3' in inventory_hostname"
      - name: Check for dataflow folder
        stat:
          path: /sci/dataflow
        register: dataflow_folder
        when: "'arc' not in inventory_hostname"
      - name: Fail if dataflow folder missing
        fail:
          msg: "Dataflow folder not found"
        when: "not dataflow_folder and 'arc' not in inventory_hostname"
      - name: Check for DHS folder
        stat:
          path: /sci/dhs
        register: dhs_folder
        when: "'mko' in inventory_hostname or 'cpofits-lv3' in inventory_hostname"
      - name: Fail if DHS folder missing
        fail:
          msg: "DHS folder not found"
        when: "not dhs_folder and ('mko' in inventory_hostname or 'cpofits-lv3' in inventory_hostname)"
# removing per Jose Varas, ITS should setup necessary packages/repos for us
#      - name: install EPEL
#        yum:
#          name:
#            - https://dl.fedoraproject.org/pub/epel/epel-release-latest-7.noarch.rpm
#          state: present
#        when: ansible_distribution == 'CentOS' and ansible_distribution_version < '8'
      - name: install packages
        yum:
          name: 
            - openssl
            - postgresql
            - postgresql-server
            - epel-release
            - gcc
            - gcc-c++
            - python3-devel
            - gcc-gfortran
            - cfitsio-devel
            - git
            - python3-pip
            - httpd
            - httpd-devel
          state: latest
      - name: install CentOS8 packages
        yum:
          name:
            - libnsl
        when: ansible_distribution == 'CentOS' and ansible_distribution_version >= '8'
# tweak this to deploy when we are about to go live
      - name: install postfix
        yum:
          name:
            - postfix
        when: "'mkofits-lv3' in inventory_hostname or 'cpofits-lv3' in inventory_hostname"
        notify: restart postfix
      - name: configure postfix inet protocols
        lineinfile:
          path: /etc/postfix/main.cf
          line: inet_protocols = ipv4
          regex: inet_protocols
          create: yes
        when: "'mkofits-lv3' in inventory_hostname or 'cpofits-lv3' in inventory_hostname"
        notify: restart postfix
      - name: configure postfix relay in Hawaii
        lineinfile:
          path: /etc/postfix/main.cf
          line: relayhost = [smtp.hi.gemini.edu]:25
          regex: relayhost
          create: yes
        when: "'mkofits-lv3' in inventory_hostname"
        notify: restart postfix
      - name: configure postfix relay in Chile
        lineinfile:
          path: /etc/postfix/main.cf
          line: relayhost = [smtp.cl.gemini.edu]:25
          regex: relayhost
          create: yes
        when: "'cpofits-lv3' in inventory_hostname"
        notify: restart postfix
      - name: configure postfix in AWS
        copy:
          src: ../../otherfiles/postfix_main.cf
          dest: /etc/postfix/main.cf
        when: "'arc' in inventory_hostname"
        notify: restart postfix
      - name: configure postfix transports in AWS
        copy:
          src: ../../otherfiles/postfix_transport
          dest: /etc/postfix/transport
        when: "'arc' in inventory_hostname"
        register: updated_postfix_transport
      - name: Create postfix transport.db
        become: true
        become_user: root
        command: cd /etc/postfix && postmap transport
        when: updated_postfix_transport.changed
        notify: restart postfix
      - name: target pip version due to bug
        command: python3 -m pip install --upgrade "pip<10.0"
      - name: Ensure group "fitsdata" exists
        group:
          name: fitsdata
          gid: 5179
          state: present
      - name: Ensure group "geminidata" exists
        group:
          name: geminidata
          gid: 502
          state: present
      - name: Add the user 'fitsdata' with a specific uid and a primary group of 'fitsdata'
        user:
          name: fitsdata
          uid: 5179
      - name: Update user fitsdata groups to add fitsdata and geminidata
        user:
          name: fitsdata
          groups: fitsdata,geminidata
          append: yes
      - name: Update user apache groups to add fitsdata
        user:
          name: apache
          groups: fitsdata
          append: yes
      - name: Ensure FitsStorage repo folder is available and permissioned
        file:
          path: '/opt/FitsStorage'
          state: directory
          mode: 'u+rwx,g+rwx,o+rx'
          owner: fitsdata
          group: fitsdata
      - name: Checkout FitsStorage into /opt
        become: true
        become_user: fitsdata
        git:
          repo: "git@gitlab.gemini.edu:DRSoftware/FitsStorage.git"
          version: master
          dest: /opt/FitsStorage
          accept_hostkey: yes
        when: "'arc' not in inventory_hostname"
        notify: restart services
      - name: Rsync FitsStorage into /opt (AWS)
        become: false
        local_action: 
          module: shell
          _raw_params: rsync -r --exclude .git -e "ssh -l fitsdata -2 -i ~/id_rsa" ../.. fitsdata@arcdev.gemini.edu:/opt/FitsStorage/
        when: "'arc' in inventory_hostname"
        notify: restart services
      - name: install python packages
        command: bash -c "cd /opt/FitsStorage && python3 -m pip install -r requirements.txt"
      - name: install pip for python2 if on CentOS 7
        yum:
          name: 
            - python-pip
          state: latest
        when: ansible_distribution == 'CentOS' and ansible_distribution_version < '8'
      - name: install python packages
        command: bash -c "python -m pip install psycopg2-binary==2.8.4"
        when: ansible_distribution == 'CentOS' and ansible_distribution_version < '8'
      - name: install imexam for DRAGONS (Centos 8)
        command: bash -c "python3 -m pip install imexam specutils"
        when: ansible_distribution == 'CentOS' and ansible_distribution_version >= '8'
      - name: make dummy specutils folder to satisfy the library's bad logic
        file:
          path: /usr/share/httpd/.specutils
          state: directory
          mode: u+rwx,g+rwx,o+rwx
          owner: fitsdata
          group: fitsdata
        become: true
      - name: install imexam and specutils for DRAGONS (Centos 7)
        command: bash -c "python3 -m pip install imexam specutils"
        when: ansible_distribution == 'CentOS' and ansible_distribution_version < '8'
      - name: Set PYTHONPATH for fitsdata user for convenience
        lineinfile:
          path: /home/fitsdata/.cshrc
          line: setenv PYTHONPATH /opt/DRAGONS:/opt/FitsStorage
          regex: PYTHONPATH
          create: yes
      - name: Create folders for FitsStorage to work with files
        file:
          path: '{{ item.path }}'
          state: directory
          mode: '{{ item.mode }}'
          owner: '{{ item.owner }}'
          group: '{{ item.group }}'
        with_items:
          - { path: /data/logs, owner: fitsdata, group: fitsdata, mode: "u+rwx,g+rwx,o-w" }
          - { path: /data/backups, owner: fitsdata, group: fitsdata, mode: "u+rwx,g-w,o-w" }
          - { path: /data/upload_staging, owner: fitsdata, group: fitsdata, mode: "u+rwx,g+rwx,o+rwx" }
          - { path: /data/z_staging, owner: fitsdata, group: fitsdata, mode: "u+rwx,g+rwx,o+rwx" }
          - { path: /data/s3_staging, owner: fitsdata, group: fitsdata, mode: "u+rwx,g+rwx,o+rwx" }
          - { path: /data/gemini_data, owner: fitsdata, group: fitsdata, mode: "u+rwx,g-w,o-w" }
      # - name: Ensure previews folder exists
      #   file:
      #     path: /sci/dataflow/previews
      #     state: directory
      #     mode: u+rwx,g+rwx,o+rwx
      #     owner: fitsdata
      #     group: fitsdata
      #   become: true
      #   when: "'arc' not in inventory_hostname"
      - name: Checkout DRAGONS into /opt
        git:
          repo: https://github.com/GeminiDRSoftware/DRAGONS.git
          dest: /opt/DRAGONS
          version: master
        register: dragonscheckout
      - name: Cythonize DRAGONS
        command: /usr/local/bin/cythonize -3 -i cyclip.pyx
        args:
          chdir: /opt/DRAGONS/gempy/library/
        become: true
        become_user: root
        when: dragonscheckout.changed
      - name: Copy fitsverify to server
        copy:
          src: ../../fitsverify/
          dest: /opt/fitsverify/
          mode: u+rwx,g+rx,o+rx
        register: copiedfitsverify
      - name: Compile fitsverify
        command: gcc -L /lib64 -I /usr/include/cfitsio -o fitsverify ftverify.c fvrf_data.c fvrf_file.c fvrf_head.c fvrf_key.c fvrf_misc.c -DSTANDALONE -L. -lcfitsio -lm -lnsl-2.28
        args:
          chdir: /opt/fitsverify/
        when: copiedfitsverify.changed and ansible_distribution == 'CentOS' and ansible_distribution_version >= '8'
      - name: Compile fitsverify
        command: gcc -L /lib64 -I /usr/include/cfitsio -o fitsverify ftverify.c fvrf_data.c fvrf_file.c fvrf_head.c fvrf_key.c fvrf_misc.c -DSTANDALONE -L. -lcfitsio -lm -lnsl
        args:
          chdir: /opt/fitsverify/
        when: copiedfitsverify.changed and ansible_distribution == 'CentOS' and ansible_distribution_version < '8'
      - name: Setup PostgreSQL data directory
        file:
          path: /data/pgsql_data
          state: directory
          owner: postgres
          group: postgres
      - name: Install PostgreSQL service script
        command: cp /lib/systemd/system/postgresql.service /etc/systemd/system/
        args:
          creates: /etc/systemd/system/postgresql.service
        register: postgresql_service_installed
      - name: Configure PostgreSQL environment
        lineinfile:
          path: /etc/systemd/system/postgresql.service
          line: Environment=PGDATA=/data/pgsql_data
          regex: Environment=PGDATA
          create: yes
        register: postgresql_configured
      - name: Reload System Daemons
        command: systemctl daemon-reload
        when: postgresql_configured.changed or postgresql_service_installed.changed
      - name: Initialize PostgreSQL database
        command: bash -c "/usr/bin/postgresql-setup --initdb"
        when: postgresql_configured.changed or postgresql_service_installed.changed
        become: true
        become_user: root
      - name: Configure PostgreSQL shared buffers
        lineinfile:
          path: /data/pgsql_data/postgresql.conf
          line: shared_buffers = 1024MB
          regex: shared_buffers =
          create: yes
        register: postgresql_configured
      - name: Bounce PostgreSQL before building db
        service: name=postgresql state=restarted enabled=yes
      - name: Ensure we have fitsdata user with access to database
        postgresql_user: 
          name=fitsdata
          password=fitsdata
          state=present
        become: yes
        become_user: postgres
      - name: Ensure we have the fitsdata database
        postgresql_db: name=fitsdata
          encoding='UTF-8'
          lc_collate='en_US.UTF-8'
          lc_ctype='en_US.UTF-8'
          state=present
          owner=fitsdata
        register: fitsdata_db_created
        become: yes
        become_user: postgres
      - name: Update cache size for database
        lineinfile:
          path: /data/pgsql_data/postgresql.conf
          line:    effective_cache_size = 8000MB
          regex: effective_cache_size
          create: yes
      - name: Bounce PostgreSQL to get updated configuration
        service: name=postgresql state=restarted enabled=yes
        when: postgresql_configured.changed or postgresql_service_installed.changed
      - name: Enable PostgreSQL on startup
        service: name=postgresql enabled=yes
      - name: Create tables in DB
        command: bash -c "cd /opt/FitsStorage && env PYTHONPATH=/opt/DRAGONS:/opt/FitsStorage python3 ./fits_storage/scripts/create_tables.py"
        become: yes
        become_user: fitsdata
        when: fitsdata_db_created.changed
      - name: Create Materialized Views
        postgresql_query:
          db: fitsdata
          login_user: fitsdata
          path_to_script: /opt/FitsStorage/sql/views.sql
        become: yes
        become_user: fitsdata
        when: ansible_distribution == 'CentOS' and ansible_distribution_version >= '8'
      - name: Setup Migrations
        command: bash -c "cd /opt/FitsStorage/ && env PYTHONPATH=/opt/DRAGONS:/opt/FitsStorage python3 dbmigration/manage.py version_control postgresql:///fitsdata dbmigration"
        become: yes
        become_user: postgres
        when: fitsdata_db_created.changed
      - name: If we have a fresh DB, set version to 12 since we are already up to date with the migrations
        postgresql_query:
          db: fitsdata
          query: update migrate_version set version=12
        become: yes
        become_user: postgres
        when: fitsdata_db_created.changed
      - name: Apply Migrations (Idempotent, always apply)
        command: bash -c "cd /opt/FitsStorage/ && env PYTHONPATH=/opt/DRAGONS:/opt/FitsStorage python3 dbmigration/manage.py upgrade postgresql:///fitsdata dbmigration"
        become: yes
        become_user: postgres
      - name: Ensure we have apache user with access to database
        postgresql_user: db=fitsdata
          name=apache
          password=apache
          priv=ALL
          state=present
        become: yes
        become_user: postgres
      - name: Ensure we have root user with access to database
        postgresql_user: db=fitsdata
          name=root
          priv=ALL
          state=present
        become: yes
        become_user: postgres
      - name: WORKAROUND Grant PostgreSQL table access to apache
        postgresql_query:
          db: fitsdata
          query: GRANT ALL PRIVILEGES ON ALL TABLES IN SCHEMA public TO apache   
        become: yes
        become_user: postgres
      - name: WORKAROUND Grant PostgreSQL sequence access to apache
        postgresql_query:
          db: fitsdata
          query: GRANT ALL PRIVILEGES ON ALL SEQUENCES IN SCHEMA public TO apache
        become: yes
        become_user: postgres
      # - name: Grant PostgreSQL table access to apache
      #   postgresql_privs:
      #     db: fitsdata
      #     privs: ALL
      #     type: table
      #     objs: ALL_IN_SCHEMA
      #     role: apache
      #   become: yes
      #   become_user: postgres
      # - name: Grant PostgreSQL sequence access to apache
      #   postgresql_privs:
      #     db: fitsdata
      #     privs: ALL
      #     type: sequence
      #     objs: ALL_IN_SCHEMA
      #     role: apache
      #   become: yes
      #   become_user: postgres
      - name: Install ingest queue 1
        copy:
          src: ../../otherfiles/etc_systemd_system_fits-service_ingest_queue1.service
          dest: /etc/systemd/system/fits-service_ingest_queue1.service
      - name: Install ingest queue 2
        copy:
          src: ../../otherfiles/etc_systemd_system_fits-service_ingest_queue2.service
          dest: /etc/systemd/system/fits-service_ingest_queue2.service
      - name: Install ingest queue 3
        copy:
          src: ../../otherfiles/etc_systemd_system_fits-service_ingest_queue.service
          dest: /etc/systemd/system/fits-service_ingest_queue3.service
        when: "'arc' in inventory_hostname"
      - name: Setup ingest 3
        lineinfile:
          path: /etc/systemd/system/fits-service_ingest_queue3.service
          line: Description=Fits Service Ingest Queue 3
          regex: Description=
          create: no
        when: "'arc' in inventory_hostname"
      - name: Setup ingest 3 exec
        lineinfile:
          path: /etc/systemd/system/fits-service_ingest_queue3.service
          line: ExecStart=/usr/bin/python3 /opt/FitsStorage/fits_storage/scripts/service_ingest_queue.py --demon --lockfile --name=siq3
          regex: ExecStart=
          create: no
        when: "'arc' in inventory_hostname"
      - name: Install ingest queue 4
        copy:
          src: ../../otherfiles/etc_systemd_system_fits-service_ingest_queue.service
          dest: /etc/systemd/system/fits-service_ingest_queue4.service
        when: "'arc' in inventory_hostname"
      - name: Setup ingest 4
        lineinfile:
          path: /etc/systemd/system/fits-service_ingest_queue4.service
          line: Description=Fits Service Ingest Queue 4
          regex: Description=
          create: no
        when: "'arc' in inventory_hostname"
      - name: Setup ingest 4 exec
        lineinfile:
          path: /etc/systemd/system/fits-service_ingest_queue4.service
          line: ExecStart=/usr/bin/python3 /opt/FitsStorage/fits_storage/scripts/service_ingest_queue.py --demon --lockfile --name=siq4
          regex: ExecStart=
          create: no
        when: "'arc' in inventory_hostname"
      - name: Install preview queue 1
        copy:
          src: ../../otherfiles/etc_systemd_system_fits-service_preview_queue.service
          dest: /etc/systemd/system/fits-service_preview_queue1.service
      - name: Setup preview 1
        lineinfile:
          path: /etc/systemd/system/fits-service_preview_queue1.service
          line: Description=Fits Service Preview Queue 1
          regex: Description=
          create: no
      - name: Setup preview 1 exec
        lineinfile:
          path: /etc/systemd/system/fits-service_preview_queue1.service
          line: ExecStart=/usr/bin/python3 /opt/FitsStorage/fits_storage/scripts/service_preview_queue.py --demon --lockfile --name=spq1
          regex: ExecStart=
          create: no
      - name: Install preview queue 2
        copy:
          src: ../../otherfiles/etc_systemd_system_fits-service_preview_queue.service
          dest: /etc/systemd/system/fits-service_preview_queue2.service
        when: "'arc' in inventory_hostname"
      - name: Setup preview 2
        lineinfile:
          path: /etc/systemd/system/fits-service_preview_queue2.service
          line: Description=Fits Service Preview Queue 2
          regex: Description=
          create: no
        when: "'arc' in inventory_hostname"
      - name: Setup preview 2 exec
        lineinfile:
          path: /etc/systemd/system/fits-service_preview_queue2.service
          line: ExecStart=/usr/bin/python3 /opt/FitsStorage/fits_storage/scripts/service_preview_queue.py --demon --lockfile --name=spq2
          regex: ExecStart=
          create: no
        when: "'arc' in inventory_hostname"
      - name: Install preview queue 3
        copy:
          src: ../../otherfiles/etc_systemd_system_fits-service_preview_queue.service
          dest: /etc/systemd/system/fits-service_preview_queue3.service
        when: "'arc' in inventory_hostname"
      - name: Setup preview 3
        lineinfile:
          path: /etc/systemd/system/fits-service_preview_queue3.service
          line: Description=Fits Service Preview Queue 3
          regex: Description=
          create: no
        when: "'arc' in inventory_hostname"
      - name: Setup preview 3 exec
        lineinfile:
          path: /etc/systemd/system/fits-service_preview_queue3.service
          line: ExecStart=/usr/bin/python3 /opt/FitsStorage/fits_storage/scripts/service_preview_queue.py --demon --lockfile --name=spq3
          regex: ExecStart=
          create: no
        when: "'arc' in inventory_hostname"
      - name: Install preview queue 4
        copy:
          src: ../../otherfiles/etc_systemd_system_fits-service_preview_queue.service
          dest: /etc/systemd/system/fits-service_preview_queue4.service
        when: "'arc' in inventory_hostname"
      - name: Setup preview 4
        lineinfile:
          path: /etc/systemd/system/fits-service_preview_queue4.service
          line: Description=Fits Service Preview Queue 4
          regex: Description=
          create: no
        when: "'arc' in inventory_hostname"
      - name: Setup preview 4 exec
        lineinfile:
          path: /etc/systemd/system/fits-service_preview_queue4.service
          line: ExecStart=/usr/bin/python3 /opt/FitsStorage/fits_storage/scripts/service_preview_queue.py --demon --lockfile --name=spq4
          regex: ExecStart=
          create: no
        when: "'arc' in inventory_hostname"
      - name: Install calcache queue 1
        copy:
          src: ../../otherfiles/etc_systemd_system_fits-service_calcache_queue.service
          dest: /etc/systemd/system/fits-service_calcache_queue1.service
        when: "'arc' in inventory_hostname"
      - name: Install export queue
        copy:
          src: ../../otherfiles/etc_systemd_system_fits-service_export_queue1.service
          dest: /etc/systemd/system/fits-service_export_queue1.service
      - name: Install API backend
        copy:
          src: ../../otherfiles/etc_systemd_system_fits-api-backend.service
          dest: /etc/systemd/system/fits-api-backend.service
      - name: Install Copy From DHS Service
        copy:
          src: ../../otherfiles/etc_systemd_system_fits-copy_from_dhs.service
          dest: /etc/systemd/system/fits-copy_from_dhs.service
      - name: Install Copy From Visiting Instrument MKO Service
        copy:
          src: ../../otherfiles/etc_systemd_system_fits-copy_from_visiting_instruments_mko.service
          dest: /etc/systemd/system/fits-copy_from_visiting_instruments_mko.service
        when: "'mkofits-lv3' in inventory_hostname"
      - name: Install Copy From Visiting Instrument CPO Service
        copy:
          src: ../../otherfiles/etc_systemd_system_fits-copy_from_visiting_instruments_cpo.service
          dest: /etc/systemd/system/fits-copy_from_visiting_instruments_cpo.service
        when: "'cpofits-lv3' in inventory_hostname"
      - name: Install fitsstorage config
        copy:
          src: ../../otherfiles/fitsstorage.conf
          dest: /etc/fitsstorage.conf
        register: fitsstorageconf
        when: "'arc' in inventory_hostname"
        notify: restart services
      - name: Use as archive
        lineinfile:
          path: /etc/fitsstorage.conf
          line: use_as_archive = {{ use_as_archive }}
          regex: use_as_archive
          create: yes
        when: fitsstorageconf.changed
      - name: Set using_s3
        lineinfile:
          path: /etc/fitsstorage.conf
          line: using_s3 = {{ using_s3 }}
          regex: using_s3
          create: yes
        when: fitsstorageconf.changed
      - name: Set s3_bucket_name
        lineinfile:
          path: /etc/fitsstorage.conf
          line: s3_bucket_name = {{ s3_bucket_name }}
          regex: s3_bucket_name
          create: yes
        when: fitsstorageconf.changed
      - name: Set s3_backup_bucket_name
        lineinfile:
          path: /etc/fitsstorage.conf
          line: s3_backup_bucket_name = {{ s3_backup_bucket_name }}
          regex: s3_backup_bucket_name
          create: yes
        when: fitsstorageconf.changed
      - name: Set s3_staging_area
        lineinfile:
          path: /etc/fitsstorage.conf
          line: s3_staging_area = {{ s3_staging_area }}
          regex: s3_staging_area
          create: yes
        when: fitsstorageconf.changed
      - name: Set aws_access_key
        lineinfile:
          path: /etc/fitsstorage.conf
          line: aws_access_key = {{ aws_access_key }}
          regex: aws_access_key
          create: yes
        when: fitsstorageconf.changed
      - name: Set aws_secret_key
        lineinfile:
          path: /etc/fitsstorage.conf
          line: aws_secret_key = {{ aws_secret_key }}
          regex: aws_secret_key
          create: yes
        when: fitsstorageconf.changed
      - name: Register Ingest service 1
        service: name=fits-service_ingest_queue1 state=started enabled=yes
      - name: Register Ingest service 2
        service: name=fits-service_ingest_queue2 state=started enabled=yes
      - name: Register Ingest service 3
        service: name=fits-service_ingest_queue3 state=started enabled=yes
        when: "'arcdisabled' in inventory_hostname"
      - name: Register Ingest service 4
        service: name=fits-service_ingest_queue4 state=started enabled=yes
        when: "'arcdisabled' in inventory_hostname"
      - name: Register Preview service 1
        service: name=fits-service_preview_queue1 state=started enabled=yes
        when: "'arc' in inventory_hostname"
      - name: Register Preview service 2
        service: name=fits-service_preview_queue2 state=started enabled=yes
        when: "'arc' in inventory_hostname"
      - name: Register Preview service 3
        service: name=fits-service_preview_queue3 state=started enabled=yes
        when: "'arc' in inventory_hostname"
      - name: Register Preview service 4
        service: name=fits-service_preview_queue4 state=started enabled=yes
        when: "'arc' in inventory_hostname"
      - name: Register Export Queue
        service: name=fits-service_export_queue1 state=started enabled=yes
        when: "'cpofits-lv3' in inventory_hostname or 'mkofits-lv3' in inventory_hostname"
      - name: Register Export Queue (hbf)
        service: name=fits-service_export_queue1 state=stopped enabled=no
        when: "'hbf' in inventory_hostname"
      - name: Register CalCache service 1
        service: name=fits-service_calcache_queue1 state=started enabled=yes
        when: "'arc' in inventory_hostname"
      - name: Register API service
        service: name=fits-api-backend state=started enabled=yes
      - name: Register DHS service
        service: name=fits-copy_from_dhs state=started enabled=yes
        when: "'cpofits-lv3' in inventory_hostname or 'mkofits-lv3' in inventory_hostname"
      - name: Un-Register DHS service
        service: name=fits-copy_from_dhs state=stopped enabled=no
        when: "'cpofits-lv3' not in inventory_hostname and 'mkofits-lv3' not in inventory_hostname"
      - name: Register Visiting Instrument CPO service
        service: name=fits-copy_from_visiting_instruments_cpo.service state=started enabled=yes
        when: "'cpofits-lv3' in inventory_hostname"
      - name: Register Visiting Instrument MKO service
        service: name=fits-copy_from_visiting_instruments_mko.service state=started enabled=yes
        when: "'mkofits-lv3' in inventory_hostname"
      - name: Register postfix service
        service: name=postfix state=started enabled=yes
        when: "'mkofits-lv3' in inventory_hostname or 'cpofits-lv3' in inventory_hostname or 'arc' in inventory_hostname"
      - name: install webserver packages
        yum:
          name: 
            - httpd
            - httpd-devel
            - mod_ssl
          state: latest
      - name: Install mod_wsgi
        # built in pip seems to be busted for Ansible+CentOS8
        command: python3 -m pip install "mod_wsgi"
      - name: Setup modwsgi directory
        file:
          path: /opt/modwsgi-default
          state: directory
      - name: setup mod-wsgi
        command: /usr/local/bin/mod_wsgi-express setup-server --server-root /opt/modwsgi-default --port 80 --user apache --group apache --access-log --url-alias /static /opt/FitsStorage/htmldocroot --url-alias /favicon.ico /opt/FitsStorage/htmldocroot/favicon.ico --url-alias /robots.txt /opt/FitsStorage/htmldocroot/robots.txt --python-path /opt/FitsStorage --python-path /opt/DRAGONS  /opt/FitsStorage/fits_storage/wsgihandler.py
        args:
          creates: /opt/modwsgi-default/default.wsgi
        register: mod_wsgi_setup
      - name: Update mod-wsgi folder permissions
        file:
          path: /opt/modwsgi-default
          state: directory
          recurse: yes
          owner: apache
          group: apache
        when: mod_wsgi_setup.changed
      - name: Copy HTTPD service script
        copy:
          src: ../../otherfiles/etc_systemd_system_fits-httpd.service
          dest: /etc/systemd/system/fits-httpd.service
      - name: Copy API service script
        copy:
          src: ../../otherfiles/etc_systemd_system_fits-api-backend.service
          dest: /etc/systemd/system/fits-api-backend.service
      - name: Copy HTTPD config
        copy:
          src: ../../otherfiles/etc-sysconfig-httpd
          dest: /etc/sysconfig/httpd
      # TODO this is a complex XML patch if we try to apply it to the default file
      - name: Copy Mod-WSGI HTTPD config
        copy:
          src: ../../otherfiles/httpd-patched-centos8.conf
          dest: /opt/modwsgi-default/httpd.conf
        notify: restart services
        when: "'arc' not in inventory_hostname"
      - name: (ARCDEV) Copy Mod-WSGI HTTPD config
        copy:
          src: ../../otherfiles/arcdev-httpd.conf
          dest: /opt/modwsgi-default/httpd.conf
        notify: restart services
        when: "'arcdev' in inventory_hostname"
      - name: (ARCHIVE) Copy Mod-WSGI HTTPD config
        copy:
          src: ../../otherfiles/archive-httpd.conf
          dest: /opt/modwsgi-default/httpd.conf
        notify: restart services
        when: "'archive' in inventory_hostname"
      - name: Set WSGI entry point
        lineinfile:
          path: /opt/modwsgi-default/handler.wsgi
          line: entry_point = '/opt/FitsStorage/fits_storage/wsgihandler.py'
          regex: "^entry_point = "
        notify: restart services
      - name: Update mod-wsgi folder permissions
        file:
          path: /opt/modwsgi-default
          state: directory
          recurse: yes
          owner: apache
          group: apache
      - name: Install CertBot and associated
        yum:
          name: 
            - certbot python3-certbit-apache mod_ssl
          state: latest
        when: "'arc' in inventory_hostname"
      - name: (ARCDEV) Setup Let's Encrypt
        command: certbot certonly --webroot -w /opt/modwsgi-default/htdocs/ -d arcdev.gemini.edu
        args:
          creates: /etc/letsencrypt
        notify: restart fits-httpd
        when: "'arcdev' in inventory_hostname"
      - name: (ARCHIVE) Setup Let's Encrypt
        command: certbot certonly --webroot -w /opt/modwsgi-default/htdocs/ -d archive.gemini.edu
        args:
          creates: /etc/letsencrypt
        notify: restart fits-httpd
        when: "'archive' in inventory_hostname"
      - name: Start WSGI service on boot
        service: name=fits-httpd enabled=yes
      - name: Start API service on boot
        service: name=fits-api-backend enabled=yes
      - name: Copy diskspace script
        copy:
          src: ../../otherfiles/diskspace.py
          dest: /home/fitsdata/diskspace.py
          owner: fitsdata
          group: fitsdata
          mode: u+rwx,g-rwx,o-rwx
<<<<<<< HEAD
# removing for now, we had to revert to user cron
=======
# Chile setup fitsdata user cron support for me
>>>>>>> f6f2de6c
#      - name: Copy Crontab
#        copy:
#          src: ../../otherfiles/system_crontab
#          dest: /etc/cron.d/fitsstorage
#          owner: root
#          group: root
#          mode: 0644
<<<<<<< HEAD
#        notify: restart cron
#        when: "'arc' not in inventory_hostname"

=======
#         notify: restart cron
#         when: "'arc' not in inventory_hostname"
      - name: Copy Crontab
        copy:
          src: ../../otherfiles/system_crontab
          dest: /var/spool/cron/fitsdata
          force: no
          owner: fitsdata
          group: fitsdata
          mode: 0600
        register: cron_installed
        notify: restart cron
        when: "'mkofits-lv3' in inventory_hostname or 'cpofits-lv3' in inventory_hostname"
      - name: Update cron for cpo
        lineinfile:
          path: /etc/cron.d/fitsstorage
          line: 50 7 * * * python3 /opt/FitsStorage/fits_storage/scripts/get_notifications_from_odb.py --demon --odb=gnodb --semester=auto
          regex: "^50 7 * * * python3 /opt/FitsStorage/fits_storage/scripts/get_notifications_from_odb.py"
        notify: restart cron
        when: cron_installed.changed and 'cpofits-mk3' in inventory_hostname
>>>>>>> f6f2de6c
    handlers:
      - name: restart fits-api-backend
        service: name=fits-api-backend state=restarted
        listen: "restart services"
      - name: restart fits-httpd
        service: name=fits-httpd state=restarted
        listen: "restart services"
      - name: restart ingest1
        service: name=fits-service_ingest_queue1 state=restarted
        listen: "restart services"
      - name: restart ingest2
        service: name=fits-service_ingest_queue2 state=restarted
        listen: "restart services"
      - name: restart ingest3
        service: name=fits-service_ingest_queue3 state=restarted
        listen: "restart services"
        when: "'arcdisabled' in inventory_hostname"
      - name: restart ingest4
        service: name=fits-service_ingest_queue4 state=restarted
        listen: "restart services"
        when: "'arcdisabled' in inventory_hostname"
      - name: restart preview1
        service: name=fits-service_preview_queue1 state=restarted
        listen: "restart services"
        when: "'arc' in inventory_hostname"
      - name: restart preview2
        service: name=fits-service_preview_queue2 state=restarted
        listen: "restart services"
        when: "'arc' in inventory_hostname"
      - name: restart preview3
        service: name=fits-service_preview_queue3 state=restarted
        listen: "restart services"
        when: "'arc' in inventory_hostname"
      - name: restart preview4
        service: name=fits-service_preview_queue4 state=restarted
        listen: "restart services"
        when: "'arc' in inventory_hostname"
      - name: restart cron
        service: name=crond state=restarted
      - name: restart postfix
        service: name=postfix state=restarted<|MERGE_RESOLUTION|>--- conflicted
+++ resolved
@@ -722,11 +722,7 @@
           owner: fitsdata
           group: fitsdata
           mode: u+rwx,g-rwx,o-rwx
-<<<<<<< HEAD
 # removing for now, we had to revert to user cron
-=======
-# Chile setup fitsdata user cron support for me
->>>>>>> f6f2de6c
 #      - name: Copy Crontab
 #        copy:
 #          src: ../../otherfiles/system_crontab
@@ -734,32 +730,27 @@
 #          owner: root
 #          group: root
 #          mode: 0644
-<<<<<<< HEAD
+#        register: cron_installed
 #        notify: restart cron
 #        when: "'arc' not in inventory_hostname"
-
-=======
-#         notify: restart cron
-#         when: "'arc' not in inventory_hostname"
-      - name: Copy Crontab
-        copy:
-          src: ../../otherfiles/system_crontab
-          dest: /var/spool/cron/fitsdata
-          force: no
-          owner: fitsdata
-          group: fitsdata
-          mode: 0600
-        register: cron_installed
-        notify: restart cron
-        when: "'mkofits-lv3' in inventory_hostname or 'cpofits-lv3' in inventory_hostname"
-      - name: Update cron for cpo
-        lineinfile:
-          path: /etc/cron.d/fitsstorage
-          line: 50 7 * * * python3 /opt/FitsStorage/fits_storage/scripts/get_notifications_from_odb.py --demon --odb=gnodb --semester=auto
-          regex: "^50 7 * * * python3 /opt/FitsStorage/fits_storage/scripts/get_notifications_from_odb.py"
-        notify: restart cron
-        when: cron_installed.changed and 'cpofits-mk3' in inventory_hostname
->>>>>>> f6f2de6c
+#      - name: Copy Crontab
+#        copy:
+#          src: ../../otherfiles/system_crontab
+#          dest: /var/spool/cron/fitsdata
+#          force: no
+#          owner: fitsdata
+#          group: fitsdata
+#          mode: 0600
+#        register: cron_installed
+#        notify: restart cron
+#        when: "'mkofits-lv3' in inventory_hostname or 'cpofits-lv3' in inventory_hostname"
+#      - name: Update cron for cpo
+#        lineinfile:
+#          path: /etc/cron.d/fitsstorage
+#          line: 50 7 * * * python3 /opt/FitsStorage/fits_storage/scripts/get_notifications_from_odb.py --demon --odb=gnodb --semester=auto
+#          regex: "^50 7 * * * python3 /opt/FitsStorage/fits_storage/scripts/get_notifications_from_odb.py"
+#        notify: restart cron
+#        when: cron_installed.changed and 'cpofits-mk3' in inventory_hostname
     handlers:
       - name: restart fits-api-backend
         service: name=fits-api-backend state=restarted
