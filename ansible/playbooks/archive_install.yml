---
  - hosts: all
    become: true
    tasks:
# removing per Jose Varas, ITS should setup necessary packages/repos for us
#      - name: install EPEL
#        yum:
#          name:
#            - https://dl.fedoraproject.org/pub/epel/epel-release-latest-7.noarch.rpm
#          state: present
#        when: ansible_distribution == 'CentOS' and ansible_distribution_version < '8'
      - name: install packages
        yum:
          name: 
            - openssl
            - postgresql
            - postgresql-server
            - epel-release
            - gcc
            - gcc-c++
            - python3-devel
            - gcc-gfortran
            - cfitsio-devel
            - git
            - python3-pip
            - httpd
            - httpd-devel
          state: latest
      - name: install CentOS8 packages
        yum:
          name:
            - libnsl
        when: ansible_distribution == 'CentOS' and ansible_distribution_version >= '8'
# tweak this to deploy when we are about to go live
      - name: install postfix
        yum:
          name:
            - postfix
        when: "'mkofits-lv3' in inventory_hostname or 'cpofits-lv3' in inventory_hostname"
        notify: restart postfix
      - name: configure postfix inet protocols
        lineinfile:
          path: /etc/postfix/main.cf
          line: inet_protocols = ipv4
          regex: inet_protocols
          create: yes
        when: "'mkofits-lv3' in inventory_hostname or 'cpofits-lv3' in inventory_hostname"
        notify: restart postfix
      - name: configure postfix relay in Hawaii
        lineinfile:
          path: /etc/postfix/main.cf
          line: relayhost = [smtp.hi.gemini.edu]:25
          regex: relayhost
          create: yes
        when: "'mkofits-lv3' in inventory_hostname"
        notify: restart postfix
      - name: configure postfix relay in Chile
        lineinfile:
          path: /etc/postfix/main.cf
          line: relayhost = [smtp.cl.gemini.edu]:25
          regex: relayhost
          create: yes
        when: "'cpofits-lv3' in inventory_hostname"
        notify: restart postfix
      - name: configure postfix in AWS
        copy:
          src: ../../otherfiles/postfix_main.cf
          dest: /etc/postfix/main.cf
        when: "'arc' in inventory_hostname"
        notify: restart postfix
      - name: configure postfix transports in AWS
        copy:
          src: ../../otherfiles/postfix_transport
          dest: /etc/postfix/transport
        when: "'arc' in inventory_hostname"
        register: updated_postfix_transport
      - name: Create postfix transport.db
        become: true
        become_user: root
        command: cd /etc/postfix && postmap transport
        when: updated_postfix_transport.changed
        notify: restart postfix
      - name: target pip version due to bug
        command: python3 -m pip install --upgrade "pip<10.0"
      - name: Ensure group "fitsdata" exists
        group:
          name: fitsdata
          gid: 5179
          state: present
      - name: Ensure group "geminidata" exists
        group:
          name: geminidata
          gid: 502
          state: present
      - name: Add the user 'fitsdata' with a specific uid and a primary group of 'fitsdata'
        user:
          name: fitsdata
          uid: 5179
      - name: Update user fitsdata groups to add fitsdata and geminidata
        user:
          name: fitsdata
          groups: fitsdata,geminidata
          append: yes
      - name: Update user apache groups to add fitsdata
        user:
          name: apache
          groups: fitsdata
          append: yes
      - name: Ensure FitsStorage repo folder is available and permissioned
        file:
          path: '/opt/FitsStorage'
          state: directory
          mode: 'u+rwx,g+rwx,o+rx'
          owner: fitsdata
          group: fitsdata
      - name: Checkout FitsStorage into /opt
        become: true
        become_user: fitsdata
        git:
          repo: "git@gitlab.gemini.edu:DRSoftware/FitsStorage.git"
          version: master
          dest: /opt/FitsStorage
          accept_hostkey: yes
        when: "'arc' not in inventory_hostname"
        notify: restart services
      - name: Rsync FitsStorage into /opt (AWS)
        become: false
        local_action: 
          module: shell
          _raw_params: rsync -r --exclude .git -e "ssh -l fitsdata -2 -i ~/id_rsa" ../.. fitsdata@arcdev.gemini.edu:/opt/FitsStorage/
        when: "'arc' in inventory_hostname"
        notify: restart services
      - name: install python packages
        command: bash -c "cd /opt/FitsStorage && python3 -m pip install -r requirements.txt"
      - name: install pip for python2 if on CentOS 7
        yum:
          name: 
            - python-pip
          state: latest
        when: ansible_distribution == 'CentOS' and ansible_distribution_version < '8'
      - name: install python packages
        command: bash -c "python -m pip install psycopg2-binary==2.8.4"
        when: ansible_distribution == 'CentOS' and ansible_distribution_version < '8'
      - name: install imexam for DRAGONS (Centos 8)
        command: bash -c "python3 -m pip install imexam specutils"
        when: ansible_distribution == 'CentOS' and ansible_distribution_version >= '8'
      - name: make dummy specutils folder to satisfy the library's bad logic
        file:
          path: /usr/share/httpd/.specutils
          state: directory
          mode: u+rwx,g+rwx,o+rwx
          owner: fitsdata
          group: fitsdata
        become: true
      - name: install imexam and specutils for DRAGONS (Centos 7)
        command: bash -c "python3 -m pip install imexam specutils"
        when: ansible_distribution == 'CentOS' and ansible_distribution_version < '8'
      - name: Set PYTHONPATH for fitsdata user for convenience
        lineinfile:
          path: /home/fitsdata/.cshrc
          line: setenv PYTHONPATH /opt/DRAGONS:/opt/FitsStorage
          regex: PYTHONPATH
          create: yes
      - name: Create folders for FitsStorage to work with files
        file:
          path: '{{ item.path }}'
          state: directory
          mode: '{{ item.mode }}'
          owner: '{{ item.owner }}'
        with_items:
          - { path: /data/logs, owner: fitsdata, group: fitsdata, mode: "u+rwx,g+rwx,o-w" }
          - { path: /data/backups, owner: fitsdata, mode: "u+rwx,g-w,o-w" }
          - { path: /data/upload_staging, owner: fitsdata, mode: "u+rwx,g+rwx,o+rwx" }
          - { path: /data/z_staging, owner: fitsdata, mode: "u+rwx,g+rwx,o+rwx" }
          - { path: /data/s3_staging, owner: fitsdata, mode: "u+rwx,g+rwx,o+rwx" }
          - { path: /data/gemini_data, owner: fitsdata, mode: "u+rwx,g-w,o-w" }
      # - name: Ensure previews folder exists
      #   file:
      #     path: /sci/dataflow/previews
      #     state: directory
      #     mode: u+rwx,g+rwx,o+rwx
      #     owner: fitsdata
      #     group: fitsdata
      #   become: true
      #   when: "'arc' not in inventory_hostname"
      - name: Checkout DRAGONS into /opt
        git:
          repo: https://github.com/GeminiDRSoftware/DRAGONS.git
          dest: /opt/DRAGONS
          version: master
        register: dragons-checkout
      - name: Cythonize DRAGONS
        command: /usr/local/bin/cythonize -3 -i cyclip.pyx
        chdir: /opt/DRAGONS/gempy/library/
        become: true
        become_user: root
        when: dragons-checkout.changed
      - name: Copy fitsverify to server
        copy:
          src: ../../fitsverify/
          dest: /opt/fitsverify/
          mode: u+rwx,g+rx,o+rx
        register: copiedfitsverify
      - name: Compile fitsverify
        command: gcc -L /lib64 -I /usr/include/cfitsio -o fitsverify ftverify.c fvrf_data.c fvrf_file.c fvrf_head.c fvrf_key.c fvrf_misc.c -DSTANDALONE -L. -lcfitsio -lm -lnsl-2.28
        args:
          chdir: /opt/fitsverify/
        when: copiedfitsverify.changed and ansible_distribution == 'CentOS' and ansible_distribution_version >= '8'
      - name: Compile fitsverify
        command: gcc -L /lib64 -I /usr/include/cfitsio -o fitsverify ftverify.c fvrf_data.c fvrf_file.c fvrf_head.c fvrf_key.c fvrf_misc.c -DSTANDALONE -L. -lcfitsio -lm -lnsl
        args:
          chdir: /opt/fitsverify/
        when: copiedfitsverify.changed and ansible_distribution == 'CentOS' and ansible_distribution_version < '8'
      - name: Setup PostgreSQL data directory
        file:
          path: /data/pgsql_data
          state: directory
          owner: postgres
          group: postgres
      - name: Install PostgreSQL service script
        command: cp /lib/systemd/system/postgresql.service /etc/systemd/system/
        args:
          creates: /etc/systemd/system/postgresql.service
        register: postgresql_service_installed
      - name: Configure PostgreSQL environment
        lineinfile:
          path: /etc/systemd/system/postgresql.service
          line: Environment=PGDATA=/data/pgsql_data
          regex: Environment=PGDATA
          create: yes
        register: postgresql_configured
      - name: Reload System Daemons
        command: systemctl daemon-reload
        when: postgresql_configured.changed or postgresql_service_installed.changed
      - name: Initialize PostgreSQL database
        command: bash -c "/usr/bin/postgresql-setup --initdb"
        when: postgresql_configured.changed or postgresql_service_installed.changed
        become: true
        become_user: root
      - name: Bounce PostgreSQL before building db
        service: name=postgresql state=restarted enabled=yes
      - name: Ensure we have fitsdata user with access to database
        postgresql_user: 
          name=fitsdata
          password=fitsdata
          state=present
        become: yes
        become_user: postgres
      - name: Ensure we have the fitsdata database
        postgresql_db: name=fitsdata
          encoding='UTF-8'
          lc_collate='en_US.UTF-8'
          lc_ctype='en_US.UTF-8'
          state=present
          owner=fitsdata
        register: fitsdata_db_created
        become: yes
        become_user: postgres
      - name: Update cache size for database
        lineinfile:
          path: /data/pgsql_data/postgresql.conf
          line:    effective_cache_size = 8000MB
          regex: effective_cache_size
          create: yes
      - name: Bounce PostgreSQL to get updated configuration
        service: name=postgresql state=restarted enabled=yes
        when: postgresql_configured.changed or postgresql_service_installed.changed
      - name: Enable PostgreSQL on startup
        service: name=postgresql enabled=yes
      - name: Create tables in DB
        command: bash -c "cd /opt/FitsStorage && env PYTHONPATH=/opt/DRAGONS:/opt/FitsStorage python3 ./fits_storage/scripts/create_tables.py"
        become: yes
        become_user: fitsdata
        when: fitsdata_db_created.changed
      - name: Create Materialized Views
        postgresql_query:
          db: fitsdata
          login_user: fitsdata
          path_to_script: /opt/FitsStorage/sql/views.sql
        become: yes
        become_user: fitsdata
      - name: Ensure we have apache user with access to database
        postgresql_user: db=fitsdata
          name=apache
          password=apache
          priv=ALL
          state=present
        become: yes
        become_user: postgres
      - name: Ensure we have root user with access to database
        postgresql_user: db=fitsdata
          name=root
          priv=ALL
          state=present
        become: yes
        become_user: postgres
      - name: WORKAROUND Grant PostgreSQL table access to apache
        postgresql_query:
          db: fitsdata
          query: GRANT ALL PRIVILEGES ON ALL TABLES IN SCHEMA public TO apache   
        become: yes
        become_user: postgres
      - name: WORKAROUND Grant PostgreSQL sequence access to apache
        postgresql_query:
          db: fitsdata
          query: GRANT ALL PRIVILEGES ON ALL SEQUENCES IN SCHEMA public TO apache
        become: yes
        become_user: postgres
      # - name: Grant PostgreSQL table access to apache
      #   postgresql_privs:
      #     db: fitsdata
      #     privs: ALL
      #     type: table
      #     objs: ALL_IN_SCHEMA
      #     role: apache
      #   become: yes
      #   become_user: postgres
      # - name: Grant PostgreSQL sequence access to apache
      #   postgresql_privs:
      #     db: fitsdata
      #     privs: ALL
      #     type: sequence
      #     objs: ALL_IN_SCHEMA
      #     role: apache
      #   become: yes
      #   become_user: postgres
      - name: Install ingest queue 1
        copy:
          src: ../../otherfiles/etc_systemd_system_fits-service_ingest_queue1.service
          dest: /etc/systemd/system/fits-service_ingest_queue1.service
      - name: Install ingest queue 2
        copy:
          src: ../../otherfiles/etc_systemd_system_fits-service_ingest_queue2.service
          dest: /etc/systemd/system/fits-service_ingest_queue2.service
      - name: Install ingest queue 3
        copy:
          src: ../../otherfiles/etc_systemd_system_fits-service_ingest_queue.service
          dest: /etc/systemd/system/fits-service_ingest_queue3.service
        when: "'arc' in inventory_hostname"
      - name: Setup ingest 3
        lineinfile:
          path: /etc/systemd/system/fits-service_ingest_queue3.service
          line: Description=Fits Service Ingest Queue 3
          regex: Description=
          create: no
        when: "'arc' in inventory_hostname"
      - name: Setup ingest 3 exec
        lineinfile:
          path: /etc/systemd/system/fits-service_ingest_queue3.service
          line: ExecStart=/usr/bin/python3 /opt/FitsStorage/fits_storage/scripts/service_ingest_queue.py --demon --lockfile --name=siq3
          regex: ExecStart=
          create: no
        when: "'arc' in inventory_hostname"
      - name: Install ingest queue 4
        copy:
          src: ../../otherfiles/etc_systemd_system_fits-service_ingest_queue.service
          dest: /etc/systemd/system/fits-service_ingest_queue4.service
        when: "'arc' in inventory_hostname"
      - name: Setup ingest 4
        lineinfile:
          path: /etc/systemd/system/fits-service_ingest_queue4.service
          line: Description=Fits Service Ingest Queue 4
          regex: Description=
          create: no
        when: "'arc' in inventory_hostname"
      - name: Setup ingest 4 exec
        lineinfile:
          path: /etc/systemd/system/fits-service_ingest_queue4.service
          line: ExecStart=/usr/bin/python3 /opt/FitsStorage/fits_storage/scripts/service_ingest_queue.py --demon --lockfile --name=siq4
          regex: ExecStart=
          create: no
        when: "'arc' in inventory_hostname"
      - name: Install preview queue 1
        copy:
          src: ../../otherfiles/etc_systemd_system_fits-service_preview_queue.service
          dest: /etc/systemd/system/fits-service_preview_queue1.service
      - name: Setup preview 1
        lineinfile:
          path: /etc/systemd/system/fits-service_preview_queue1.service
          line: Description=Fits Service Preview Queue 1
          regex: Description=
          create: no
      - name: Setup preview 1 exec
        lineinfile:
          path: /etc/systemd/system/fits-service_preview_queue1.service
          line: ExecStart=/usr/bin/python3 /opt/FitsStorage/fits_storage/scripts/service_preview_queue.py --demon --lockfile --name=spq1
          regex: ExecStart=
          create: no
      - name: Install preview queue 2
        copy:
          src: ../../otherfiles/etc_systemd_system_fits-service_preview_queue.service
          dest: /etc/systemd/system/fits-service_preview_queue2.service
        when: "'arc' in inventory_hostname"
      - name: Setup preview 2
        lineinfile:
          path: /etc/systemd/system/fits-service_preview_queue2.service
          line: Description=Fits Service Preview Queue 2
          regex: Description=
          create: no
        when: "'arc' in inventory_hostname"
      - name: Setup preview 2 exec
        lineinfile:
          path: /etc/systemd/system/fits-service_preview_queue2.service
          line: ExecStart=/usr/bin/python3 /opt/FitsStorage/fits_storage/scripts/service_preview_queue.py --demon --lockfile --name=spq2
          regex: ExecStart=
          create: no
        when: "'arc' in inventory_hostname"
      - name: Install preview queue 3
        copy:
          src: ../../otherfiles/etc_systemd_system_fits-service_preview_queue.service
          dest: /etc/systemd/system/fits-service_preview_queue3.service
        when: "'arc' in inventory_hostname"
      - name: Setup preview 3
        lineinfile:
          path: /etc/systemd/system/fits-service_preview_queue3.service
          line: Description=Fits Service Preview Queue 3
          regex: Description=
          create: no
        when: "'arc' in inventory_hostname"
      - name: Setup preview 3 exec
        lineinfile:
          path: /etc/systemd/system/fits-service_preview_queue3.service
          line: ExecStart=/usr/bin/python3 /opt/FitsStorage/fits_storage/scripts/service_preview_queue.py --demon --lockfile --name=spq3
          regex: ExecStart=
          create: no
        when: "'arc' in inventory_hostname"
      - name: Install preview queue 4
        copy:
          src: ../../otherfiles/etc_systemd_system_fits-service_preview_queue.service
          dest: /etc/systemd/system/fits-service_preview_queue4.service
        when: "'arc' in inventory_hostname"
      - name: Setup preview 4
        lineinfile:
          path: /etc/systemd/system/fits-service_preview_queue4.service
          line: Description=Fits Service Preview Queue 4
          regex: Description=
          create: no
        when: "'arc' in inventory_hostname"
      - name: Setup preview 4 exec
        lineinfile:
          path: /etc/systemd/system/fits-service_preview_queue4.service
          line: ExecStart=/usr/bin/python3 /opt/FitsStorage/fits_storage/scripts/service_preview_queue.py --demon --lockfile --name=spq4
          regex: ExecStart=
          create: no
        when: "'arc' in inventory_hostname"
      - name: Install calcache queue 1
        copy:
          src: ../../otherfiles/etc_systemd_system_fits-service_calcache_queue.service
          dest: /etc/systemd/system/fits-service_calcache_queue1.service
        when: "'arc' in inventory_hostname"
      - name: Install export queue
        copy:
          src: ../../otherfiles/etc_systemd_system_fits-service_export_queue1.service
          dest: /etc/systemd/system/fits-service_export_queue1.service
      - name: Install API backend
        copy:
          src: ../../otherfiles/etc_systemd_system_fits-api-backend.service
          dest: /etc/systemd/system/fits-api-backend.service
      - name: Install Copy From DHS Service
        copy:
          src: ../../otherfiles/etc_systemd_system_fits-copy_from_dhs.service
          dest: /etc/systemd/system/fits-copy_from_dhs.service
      - name: Install fitsstorage config
        copy:
          src: ../../otherfiles/fitsstorage.conf
          dest: /etc/fitsstorage.conf
        register: fitsstorageconf
        when: "'arc' in inventory_hostname"
        notify: restart services
      - name: Use as archive
        lineinfile:
          path: /etc/fitsstorage.conf
          line: use_as_archive = {{ use_as_archive }}
          regex: use_as_archive
          create: yes
        when: fitsstorageconf.changed
      - name: Set using_s3
        lineinfile:
          path: /etc/fitsstorage.conf
          line: using_s3 = {{ using_s3 }}
          regex: using_s3
          create: yes
        when: fitsstorageconf.changed
      - name: Set s3_bucket_name
        lineinfile:
          path: /etc/fitsstorage.conf
          line: s3_bucket_name = {{ s3_bucket_name }}
          regex: s3_bucket_name
          create: yes
        when: fitsstorageconf.changed
      - name: Set s3_backup_bucket_name
        lineinfile:
          path: /etc/fitsstorage.conf
          line: s3_backup_bucket_name = {{ s3_backup_bucket_name }}
          regex: s3_backup_bucket_name
          create: yes
        when: fitsstorageconf.changed
      - name: Set s3_staging_area
        lineinfile:
          path: /etc/fitsstorage.conf
          line: s3_staging_area = {{ s3_staging_area }}
          regex: s3_staging_area
          create: yes
        when: fitsstorageconf.changed
      - name: Set aws_access_key
        lineinfile:
          path: /etc/fitsstorage.conf
          line: aws_access_key = {{ aws_access_key }}
          regex: aws_access_key
          create: yes
        when: fitsstorageconf.changed
      - name: Set aws_secret_key
        lineinfile:
          path: /etc/fitsstorage.conf
          line: aws_secret_key = {{ aws_secret_key }}
          regex: aws_secret_key
          create: yes
        when: fitsstorageconf.changed
      - name: Register Ingest service 1
        service: name=fits-service_ingest_queue1 state=started enabled=yes
      - name: Register Ingest service 2
        service: name=fits-service_ingest_queue2 state=started enabled=yes
      - name: Register Ingest service 3
        service: name=fits-service_ingest_queue3 state=started enabled=yes
        when: "'arcdisabled' in inventory_hostname"
      - name: Register Ingest service 4
        service: name=fits-service_ingest_queue4 state=started enabled=yes
        when: "'arcdisabled' in inventory_hostname"
      - name: Register Preview service 1
        service: name=fits-service_preview_queue1 state=started enabled=yes
        when: "'arc' in inventory_hostname"
      - name: Register Preview service 2
        service: name=fits-service_preview_queue2 state=started enabled=yes
        when: "'arc' in inventory_hostname"
      - name: Register Preview service 3
        service: name=fits-service_preview_queue3 state=started enabled=yes
        when: "'arc' in inventory_hostname"
      - name: Register Preview service 4
        service: name=fits-service_preview_queue4 state=started enabled=yes
        when: "'arc' in inventory_hostname"
      - name: Register Export Queue
        service: name=fits-service_export_queue1 state=started enabled=yes
      - name: Register CalCache service 1
        service: name=fits-service_calcache_queue1 state=started enabled=yes
        when: "'arc' in inventory_hostname"
      - name: Register API service
        service: name=fits-api-backend state=started enabled=yes
      - name: Register DHS service
        service: name=fits-copy_from_dhs state=started enabled=yes
      - name: Register postfix service
        service: name=postfix state=started enabled=yes
      - name: install webserver packages
        yum:
          name: 
            - httpd
            - httpd-devel
            - mod_ssl
          state: latest
      - name: Install mod_wsgi
        # built in pip seems to be busted for Ansible+CentOS8
        command: python3 -m pip install "mod_wsgi"
      - name: Setup modwsgi directory
        file:
          path: /opt/modwsgi-default
          state: directory
      - name: setup mod-wsgi
        command: /usr/local/bin/mod_wsgi-express setup-server --server-root /opt/modwsgi-default --port 80 --user apache --group apache --access-log --url-alias /static /opt/FitsStorage/htmldocroot --url-alias /favicon.ico /opt/FitsStorage/htmldocroot/favicon.ico --url-alias /robots.txt /opt/FitsStorage/htmldocroot/robots.txt --python-path /opt/FitsStorage --python-path /opt/DRAGONS  /opt/FitsStorage/fits_storage/wsgihandler.py
        args:
          creates: /opt/modwsgi-default/default.wsgi
        register: mod_wsgi_setup
      - name: Update mod-wsgi folder permissions
        file:
          path: /opt/modwsgi-default
          state: directory
          recurse: yes
          owner: apache
          group: apache
        when: mod_wsgi_setup.changed
      - name: Copy HTTPD service script
        copy:
          src: ../../otherfiles/etc_systemd_system_fits-httpd.service
          dest: /etc/systemd/system/fits-httpd.service
      - name: Copy API service script
        copy:
          src: ../../otherfiles/etc_systemd_system_fits-api-backend.service
          dest: /etc/systemd/system/fits-api-backend.service
      - name: Copy HTTPD config
        copy:
          src: ../../otherfiles/etc-sysconfig-httpd
          dest: /etc/sysconfig/httpd
      # TODO this is a complex XML patch if we try to apply it to the default file
      - name: Copy Mod-WSGI HTTPD config
        copy:
          src: ../../otherfiles/httpd-patched-centos8.conf
          dest: /opt/modwsgi-default/httpd.conf
        notify: restart services
        when: "'arc' not in inventory_hostname"
      - name: (ARCDEV) Copy Mod-WSGI HTTPD config
        copy:
          src: ../../otherfiles/arcdev-httpd.conf
          dest: /opt/modwsgi-default/httpd.conf
        notify: restart services
        when: "'arcdev' in inventory_hostname"
      - name: (ARCHIVE) Copy Mod-WSGI HTTPD config
        copy:
          src: ../../otherfiles/archive-httpd.conf
          dest: /opt/modwsgi-default/httpd.conf
        notify: restart services
        when: "'archive' in inventory_hostname"
      - name: Set WSGI entry point
        lineinfile:
          path: /opt/modwsgi-default/handler.wsgi
          line: entry_point = '/opt/FitsStorage/fits_storage/wsgihandler.py'
          regex: "^entry_point = "
        notify: restart services
      - name: Update mod-wsgi folder permissions
        file:
          path: /opt/modwsgi-default
          state: directory
          recurse: yes
          owner: apache
          group: apache
      - name: Install CertBot and associated
        yum:
          name: 
            - certbot python3-certbit-apache mod_ssl
          state: latest
        when: "'arc' in inventory_hostname"
      - name: (ARCDEV) Setup Let's Encrypt
        command: certbot certonly --webroot -w /opt/modwsgi-default/htdocs/ -d arcdev.gemini.edu
        args:
          creates: /etc/letsencrypt
        notify: restart fits-httpd
        when: "'arcdev' in inventory_hostname"
      - name: (ARCHIVE) Setup Let's Encrypt
        command: certbot certonly --webroot -w /opt/modwsgi-default/htdocs/ -d archive.gemini.edu
        args:
          creates: /etc/letsencrypt
        notify: restart fits-httpd
        when: "'archive' in inventory_hostname"
      - name: Start WSGI service on boot
        service: name=fits-httpd enabled=yes
      - name: Start API service on boot
        service: name=fits-api-backend enabled=yes
      - name: Copy diskspace script
        copy:
          src: ../../otherfiles/diskspace.py
          dest: /home/fitsdata/diskspace.py
          owner: fitsdata
          group: fitsdata
          mode: u+rwx,g-rwx,o-rwx
<<<<<<< HEAD
# removing for now, we had to revert to user cron
#      - name: Copy Crontab
#        copy:
#          src: ../../otherfiles/system_crontab
#          dest: /etc/cron.d/fitsstorage
#          owner: root
#          group: root
#          mode: 0644
#        notify: restart cron
#        when: "'arc' not in inventory_hostname"
=======
      # - name: Copy Crontab
      #   copy:
      #     src: ../../otherfiles/system_crontab
      #     dest: /etc/cron.d/fitsstorage
      #     owner: root
      #     group: root
      #     mode: 0644
      #   notify: restart cron
      #   when: "'arc' not in inventory_hostname"
>>>>>>> 50615d3d

    handlers:
      - name: restart fits-api-backend
        service: name=fits-api-backend state=restarted
        listen: "restart services"
      - name: restart fits-httpd
        service: name=fits-httpd state=restarted
        listen: "restart services"
      - name: restart ingest1
        service: name=fits-service_ingest_queue1 state=restarted
        listen: "restart services"
      - name: restart ingest2
        service: name=fits-service_ingest_queue2 state=restarted
        listen: "restart services"
      - name: restart ingest3
        service: name=fits-service_ingest_queue3 state=restarted
        listen: "restart services"
        when: "'arcdisabled' in inventory_hostname"
      - name: restart ingest4
        service: name=fits-service_ingest_queue4 state=restarted
        listen: "restart services"
        when: "'arcdisabled' in inventory_hostname"
      - name: restart preview1
        service: name=fits-service_preview_queue1 state=restarted
        listen: "restart services"
      - name: restart preview2
        service: name=fits-service_preview_queue2 state=restarted
        listen: "restart services"
        when: "'arc' in inventory_hostname"
      - name: restart preview3
        service: name=fits-service_preview_queue3 state=restarted
        listen: "restart services"
        when: "'arc' in inventory_hostname"
      - name: restart preview4
        service: name=fits-service_preview_queue4 state=restarted
        listen: "restart services"
        when: "'arc' in inventory_hostname"
      - name: restart cron
        service: name=crond state=restarted
      - name: restart postfix
        service: name=postfix state=restarted<|MERGE_RESOLUTION|>--- conflicted
+++ resolved
@@ -649,7 +649,6 @@
           owner: fitsdata
           group: fitsdata
           mode: u+rwx,g-rwx,o-rwx
-<<<<<<< HEAD
 # removing for now, we had to revert to user cron
 #      - name: Copy Crontab
 #        copy:
@@ -660,17 +659,6 @@
 #          mode: 0644
 #        notify: restart cron
 #        when: "'arc' not in inventory_hostname"
-=======
-      # - name: Copy Crontab
-      #   copy:
-      #     src: ../../otherfiles/system_crontab
-      #     dest: /etc/cron.d/fitsstorage
-      #     owner: root
-      #     group: root
-      #     mode: 0644
-      #   notify: restart cron
-      #   when: "'arc' not in inventory_hostname"
->>>>>>> 50615d3d
 
     handlers:
       - name: restart fits-api-backend
