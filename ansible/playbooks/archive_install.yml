--- conflicted
+++ resolved
@@ -167,11 +167,7 @@
         become_user: fitsdata
         git:
           repo: "git@gitlab.gemini.edu:DRSoftware/FitsStorage.git"
-<<<<<<< HEAD
           version: master
-=======
-          version: feature/2020-2-procmode_support
->>>>>>> a11a5bf4
           dest: /opt/FitsStorage
           accept_hostkey: yes
         when: not is_aws
