---
  - hosts: all
    become: true
    tasks:
# removing per Jose Varas, ITS should setup necessary packages/repos for us
#      - name: install EPEL
#        yum:
#          name:
#            - https://dl.fedoraproject.org/pub/epel/epel-release-latest-7.noarch.rpm
#          state: present
#        when: ansible_distribution == 'CentOS' and ansible_distribution_version < '8'
      - name: install packages
        yum:
          name: 
            - openssl
            - postgresql
            - postgresql-server
            - epel-release
            - gcc
            - gcc-c++
            - python3-devel
            - gcc-gfortran
            - cfitsio-devel
            - git
            - python3-pip
            - httpd
            - httpd-devel
          state: latest
      - name: install CentOS8 packages
        yum:
          name:
            - libnsl
        when: ansible_distribution == 'CentOS' and ansible_distribution_version >= '8'
      #- name: upgrade pip
        #pip:
          #name:
            #- pip
          #extra_args: --upgrade
      - name: target pip version due to bug
        command: python3 -m pip install --upgrade "pip<10.0"
      - name: Ensure group "fitsdata" exists
        group:
          name: fitsdata
          gid: 5179
          state: present
      - name: Ensure group "geminidata" exists
        group:
          name: geminidata
          gid: 502
          state: present
      # - name: Centos 7 Fix (post create groups geminidata/fitsdata)
      #   command: sss_cache -E
      - name: Add the user 'fitsdata' with a specific uid and a primary group of 'fitsdata'
        user:
          name: fitsdata
          uid: 5179
      # - name: Centos 7 Fix (post-create user fitsdata)
      #   command: sss_cache -E
      - name: Update user fitsdata groups to add fitsdata and geminidata
        user:
          name: fitsdata
          groups: fitsdata,geminidata
          append: yes
#      - name: Copy key to server
#        copy:
#          src: id_rsa
#          dest: /opt/id_rsa
#          mode: u+rw,g+r,o+r
      - name: Ensure FitsStorage repo folder is available and permissioned
        file:
          path: '/opt/FitsStorage'
          state: directory
          mode: 'u+rwx,g+rwx,o+rx'
          owner: fitsdata
          group: fitsdata
      - name: Checkout FitsStorage into /opt
        become: true
        become_user: fitsdata
        git:
          repo: "git@gitlab.gemini.edu:DRSoftware/FitsStorage.git"
          version: master
          dest: /opt/FitsStorage
          #key_file: /opt/id_rsa
          #ssh_opts: -i /home/fitsdata/.ssh/id_rsa
          accept_hostkey: yes
        when: "'arc' not in inventory_hostname"
        notify: restart services
#      - name: Copy FitsStorage into /opt (AWS)
#        synchronize:
#          src: ../..
#          dest: /opt/FitsStorage/
#          ssh_args: -l fitsdata -2
#        when: "'arc' in inventory_hostname"
#        notify: restart services
      - name: Rsync FitsStorage into /opt (AWS)
        become: false
        local_action: 
          module: shell
          _raw_params: rsync -r -e "ssh -l fitsdata -2 -i ~/id_rsa" ../.. fitsdata@arcdev.gemini.edu:/opt/FitsStorage/
        when: "'arc' in inventory_hostname"
        notify: restart services
      - name: install python packages
        command: bash -c "cd /opt/FitsStorage && python3 -m pip install -r requirements.txt"
      - name: install pip for python2 if on CentOS 7
        yum:
          name: 
            - python-pip
          state: latest
        when: ansible_distribution == 'CentOS' and ansible_distribution_version < '8'
      - name: install python packages
        command: bash -c "python -m pip install psycopg2-binary==2.8.4"
        when: ansible_distribution == 'CentOS' and ansible_distribution_version < '8'
#      - name: Remove key
#        file:
#          path: /opt/id_rsa
#          state: absent
# was trying to fix cron, but this did not help
#      - name: Ensure fitsdata entry in passwd
#        become: true
#        become_user: root
#        lineinfile:
#          path: /etc/passwd
#          line: fitsdata:x:5179:5179:FITS Data User:/home/fitsdata:/bin/bash
#          regex: fitsdata:x:5179
#          create: yes
      - name: Set PYTHONPATH for fitsdata user for convenience
        lineinfile:
          path: /home/fitsdata/.cshrc
          line: setenv PYTHONPATH /opt/DRAGONS:/opt/FitsStorage
          regex: PYTHONPATH
          create: yes
      - name: Create folders for FitsStorage to work with files
        file:
          path: '{{ item.path }}'
          state: directory
          mode: '{{ item.mode }}'
          owner: '{{ item.owner }}'
        with_items:
<<<<<<< HEAD
          - { path: /data/logs, owner: fitsdata, mode: u+rwx,g-w,o-w }
          - { path: /data/backups, owner: fitsdata, mode: u+rwx,g-w,o-w }
          - { path: /data/upload_staging, owner: fitsdata, mode: u+rwx,g+rwx,o+rwx }
          - { path: /data/z_staging, owner: fitsdata, mode: u+rwx,g-w,o-w }
          - { path: /data/s3_staging, owner: fitsdata, mode: u+rwx,g+rw,o+rw }
          - { path: /data/gemini_data, owner: fitsdata, mode: u+rwx,g-w,o-w }
=======
          - { path: /data/logs, owner: fitsdata, mode: "u+rwx,g-w,o-w" }
          - { path: /data/backups, owner: fitsdata, mode: "u+rwx,g-w,o-w" }
          - { path: /data/upload_staging, owner: fitsdata, mode: "u+rwx,g-w,o-w" }
          - { path: /data/z_staging, owner: fitsdata, mode: "u+rwx,g-w,o-w" }
          - { path: /data/s3_staging, owner: fitsdata, mode: "u+rwx,g+rw,o+rw" }
          - { path: /data/gemini_data, owner: fitsdata, mode: "u+rwx,g-w,o-w" }
>>>>>>> 09e62b55
#      - name: Ensure previews folder exists
#        file:
#          path: /sci/dataflow/previews
#          state: directory
#          mode: u+rwx,g+rwx,o+rwx
#          owner: fitsdata
#          group: fitsdata
#        become: true
#        when: "'arc' not in inventory_hostname"
      - name: Checkout DRAGONS into /opt
        git:
          repo: https://github.com/GeminiDRSoftware/DRAGONS.git
          dest: /opt/DRAGONS
          #key_file: id_rsa
          version: v2.1.0
      - name: Copy fitsverify to server
        copy:
          src: ../../fitsverify/
          dest: /opt/fitsverify/
          mode: u+rwx,g+rx,o+rx
        register: copiedfitsverify
      - name: Compile fitsverify
        command: gcc -L /lib64 -I /usr/include/cfitsio -o fitsverify ftverify.c fvrf_data.c fvrf_file.c fvrf_head.c fvrf_key.c fvrf_misc.c -DSTANDALONE -L. -lcfitsio -lm -lnsl-2.28
        args:
          chdir: /opt/fitsverify/
        when: copiedfitsverify.changed and ansible_distribution == 'CentOS' and ansible_distribution_version >= '8'
      - name: Compile fitsverify
        command: gcc -L /lib64 -I /usr/include/cfitsio -o fitsverify ftverify.c fvrf_data.c fvrf_file.c fvrf_head.c fvrf_key.c fvrf_misc.c -DSTANDALONE -L. -lcfitsio -lm -lnsl
        args:
          chdir: /opt/fitsverify/
        when: copiedfitsverify.changed and ansible_distribution == 'CentOS' and ansible_distribution_version < '8'
      - name: Setup PostgreSQL data directory
        file:
          path: /data/pgsql_data
          state: directory
          owner: postgres
          group: postgres
      - name: Install PostgreSQL service script
        command: cp /lib/systemd/system/postgresql.service /etc/systemd/system/
        args:
          creates: /etc/systemd/system/postgresql.service
        register: postgresql_service_installed
      - name: Configure PostgreSQL environment
        lineinfile:
          path: /etc/systemd/system/postgresql.service
          line: Environment=PGDATA=/data/pgsql_data
          regex: Environment=PGDATA
          create: yes
        register: postgresql_configured
      - name: Reload System Daemons
        command: systemctl daemon-reload
        when: postgresql_configured.changed or postgresql_service_installed.changed
      - name: Initialize PostgreSQL database
        command: bash -c "/usr/bin/postgresql-setup --initdb"
        when: postgresql_configured.changed or postgresql_service_installed.changed
        become: true
        become_user: root
      - name: Bounce PostgreSQL before building db
        service: name=postgresql state=restarted enabled=yes
      - name: Ensure we have fitsdata user with access to database
        postgresql_user: 
          name=fitsdata
          password=fitsdata
          state=present
        become: yes
        become_user: postgres
      - name: Ensure we have the fitsdata database
        postgresql_db: name=fitsdata
          encoding='UTF-8'
          lc_collate='en_US.UTF-8'
          lc_ctype='en_US.UTF-8'
          state=present
          owner=fitsdata
        register: fitsdata_db_created
        become: yes
        become_user: postgres
      - name: Update cache size for database
        lineinfile:
          path: /data/pgsql_data/postgresql.conf
          line:    effective_cache_size = 8000MB
          regex: effective_cache_size
          create: yes
      - name: Bounce PostgreSQL to get updated configuration
        service: name=postgresql state=restarted enabled=yes
        when: postgresql_configured.changed or postgresql_service_installed.changed
      - name: Enable PostgreSQL on startup
        service: name=postgresql enabled=yes
      #- name: Set as a non-archive host and set storage_root
        #lineinfile:
          #path: /opt/FitsStorage/fits_storage/fits_storage_config.py
          #line: use_as_archive=False
          #regex: use_as_archive
          #create: yes
      #- name: Set storage_root
        #lineinfile:
          #path: /opt/FitsStorage/fits_storage/fits_storage_config.py
          #line: storage_root = '/data/gemini_data'
          #regex: storage_root
          #create: yes
      - name: Create tables in DB
        command: bash -c "cd /opt/FitsStorage && env PYTHONPATH=/opt/DRAGONS:/opt/FitsStorage python3 ./fits_storage/scripts/create_tables.py"
        become: yes
        become_user: fitsdata
        when: fitsdata_db_created.changed
      - name: Create Materialized Views
        postgresql_query:
          db: fitsdata
          login_user: fitsdata
          path_to_script: /opt/FitsStorage/sql/views.sql
        become: yes
        become_user: fitsdata
      - name: Ensure we have apache user with access to database
        postgresql_user: db=fitsdata
          name=apache
          password=apache
          priv=ALL
          state=present
        become: yes
        become_user: postgres
      - name: Ensure we have root user with access to database
        postgresql_user: db=fitsdata
          name=root
          priv=ALL
          state=present
        become: yes
        become_user: postgres
      - name: Grant PostgreSQL table access to apache
        postgresql_privs:
          db: fitsdata
          privs: ALL
          type: table
          objs: ALL_IN_SCHEMA
          role: apache
        become: yes
        become_user: postgres
      - name: Grant PostgreSQL sequence access to apache
        postgresql_privs:
          db: fitsdata
          privs: ALL
          type: sequence
          objs: ALL_IN_SCHEMA
          role: apache
        become: yes
        become_user: postgres
      - name: Install ingest queue 1
        copy:
          src: ../../otherfiles/etc_systemd_system_fits-service_ingest_queue1.service
          dest: /etc/systemd/system/fits-service_ingest_queue1.service
      - name: Install ingest queue 2
        copy:
          src: ../../otherfiles/etc_systemd_system_fits-service_ingest_queue2.service
          dest: /etc/systemd/system/fits-service_ingest_queue2.service
      - name: Install ingest queue 3
        copy:
          src: ../../otherfiles/etc_systemd_system_fits-service_ingest_queue.service
          dest: /etc/systemd/system/fits-service_ingest_queue3.service
        when: "'arc' in inventory_hostname"
      - name: Setup ingest 3
        lineinfile:
          path: /etc/systemd/system/fits-service_ingest_queue3.service
          line: Description=Fits Service Ingest Queue 3
          regex: Description=
          create: no
        when: "'arc' in inventory_hostname"
      - name: Setup ingest 3 exec
        lineinfile:
          path: /etc/systemd/system/fits-service_ingest_queue3.service
          line: ExecStart=/usr/bin/python3 /opt/FitsStorage/fits_storage/scripts/service_ingest_queue.py --demon --lockfile --name=siq3
          regex: ExecStart=
          create: no
        when: "'arc' in inventory_hostname"
      - name: Install ingest queue 4
        copy:
          src: ../../otherfiles/etc_systemd_system_fits-service_ingest_queue.service
          dest: /etc/systemd/system/fits-service_ingest_queue4.service
        when: "'arc' in inventory_hostname"
      - name: Setup ingest 4
        lineinfile:
          path: /etc/systemd/system/fits-service_ingest_queue4.service
          line: Description=Fits Service Ingest Queue 4
          regex: Description=
          create: no
        when: "'arc' in inventory_hostname"
      - name: Setup ingest 4 exec
        lineinfile:
          path: /etc/systemd/system/fits-service_ingest_queue4.service
          line: ExecStart=/usr/bin/python3 /opt/FitsStorage/fits_storage/scripts/service_ingest_queue.py --demon --lockfile --name=siq4
          regex: ExecStart=
          create: no
        when: "'arc' in inventory_hostname"
      - name: Install preview queue 1
        copy:
          src: ../../otherfiles/etc_systemd_system_fits-service_preview_queue.service
          dest: /etc/systemd/system/fits-service_preview_queue1.service
      - name: Setup preview 1
        lineinfile:
          path: /etc/systemd/system/fits-service_preview_queue1.service
          line: Description=Fits Service Preview Queue 1
          regex: Description=
          create: no
      - name: Setup preview 1 exec
        lineinfile:
          path: /etc/systemd/system/fits-service_preview_queue1.service
          line: ExecStart=/usr/bin/python3 /opt/FitsStorage/fits_storage/scripts/service_preview_queue.py --demon --lockfile --name=spq1
          regex: ExecStart=
          create: no
      - name: Install preview queue 2
        copy:
          src: ../../otherfiles/etc_systemd_system_fits-service_preview_queue.service
          dest: /etc/systemd/system/fits-service_preview_queue2.service
        when: "'arc' in inventory_hostname"
      - name: Setup preview 2
        lineinfile:
          path: /etc/systemd/system/fits-service_preview_queue2.service
          line: Description=Fits Service Preview Queue 2
          regex: Description=
          create: no
        when: "'arc' in inventory_hostname"
      - name: Setup preview 2 exec
        lineinfile:
          path: /etc/systemd/system/fits-service_preview_queue2.service
          line: ExecStart=/usr/bin/python3 /opt/FitsStorage/fits_storage/scripts/service_preview_queue.py --demon --lockfile --name=spq2
          regex: ExecStart=
          create: no
        when: "'arc' in inventory_hostname"
      - name: Install preview queue 3
        copy:
          src: ../../otherfiles/etc_systemd_system_fits-service_preview_queue.service
          dest: /etc/systemd/system/fits-service_preview_queue3.service
        when: "'arc' in inventory_hostname"
      - name: Setup preview 3
        lineinfile:
          path: /etc/systemd/system/fits-service_preview_queue3.service
          line: Description=Fits Service Preview Queue 3
          regex: Description=
          create: no
        when: "'arc' in inventory_hostname"
      - name: Setup preview 3 exec
        lineinfile:
          path: /etc/systemd/system/fits-service_preview_queue3.service
          line: ExecStart=/usr/bin/python3 /opt/FitsStorage/fits_storage/scripts/service_preview_queue.py --demon --lockfile --name=spq3
          regex: ExecStart=
          create: no
        when: "'arc' in inventory_hostname"
      - name: Install preview queue 4
        copy:
          src: ../../otherfiles/etc_systemd_system_fits-service_preview_queue.service
          dest: /etc/systemd/system/fits-service_preview_queue4.service
        when: "'arc' in inventory_hostname"
      - name: Setup preview 4
        lineinfile:
          path: /etc/systemd/system/fits-service_preview_queue4.service
          line: Description=Fits Service Preview Queue 4
          regex: Description=
          create: no
        when: "'arc' in inventory_hostname"
      - name: Setup preview 4 exec
        lineinfile:
          path: /etc/systemd/system/fits-service_preview_queue4.service
          line: ExecStart=/usr/bin/python3 /opt/FitsStorage/fits_storage/scripts/service_preview_queue.py --demon --lockfile --name=spq4
          regex: ExecStart=
          create: no
        when: "'arc' in inventory_hostname"
      # TODO need to stop/start service #2 to do this, plus add a line replace
      # - name: Install export queue
      #   copy:
      #     src: ../../otherfiles/etc_systemd_system_fits-service_export_queue1.service
      #     dest: /etc/systemd/system/fits-service_export_queue1.service
      - name: Install API backend
        copy:
          src: ../../otherfiles/etc_systemd_system_fits-api-backend.service
          dest: /etc/systemd/system/fits-api-backend.service
      - name: Install fitsstorage config
        copy:
          src: ../../otherfiles/fitsstorage.conf
          dest: /etc/fitsstorage.conf
        register: fitsstorageconf
        when: "'arc' in inventory_hostname"
        notify: restart services
      - name: Use as archive
        lineinfile:
          path: /etc/fitsstorage.conf
          line: use_as_archive = {{ use_as_archive }}
          regex: use_as_archive
          create: yes
        when: fitsstorageconf.changed
      - name: Set using_s3
        lineinfile:
          path: /etc/fitsstorage.conf
          line: using_s3 = {{ using_s3 }}
          regex: using_s3
          create: yes
        when: fitsstorageconf.changed
      - name: Set s3_bucket_name
        lineinfile:
          path: /etc/fitsstorage.conf
          line: s3_bucket_name = {{ s3_bucket_name }}
          regex: s3_bucket_name
          create: yes
        when: fitsstorageconf.changed
      - name: Set s3_backup_bucket_name
        lineinfile:
          path: /etc/fitsstorage.conf
          line: s3_backup_bucket_name = {{ s3_backup_bucket_name }}
          regex: s3_backup_bucket_name
          create: yes
        when: fitsstorageconf.changed
      - name: Set s3_staging_area
        lineinfile:
          path: /etc/fitsstorage.conf
          line: s3_staging_area = {{ s3_staging_area }}
          regex: s3_staging_area
          create: yes
        when: fitsstorageconf.changed
      - name: Set aws_access_key
        lineinfile:
          path: /etc/fitsstorage.conf
          line: aws_access_key = {{ aws_access_key }}
          regex: aws_access_key
          create: yes
        when: fitsstorageconf.changed
      - name: Set aws_secret_key
        lineinfile:
          path: /etc/fitsstorage.conf
          line: aws_secret_key = {{ aws_secret_key }}
          regex: aws_secret_key
          create: yes
        when: fitsstorageconf.changed
      - name: Register Ingest service 1
        service: name=fits-service_ingest_queue1 state=started enabled=yes
      - name: Register Ingest service 2
        service: name=fits-service_ingest_queue2 state=started enabled=yes
      - name: Register Ingest service 3
        service: name=fits-service_ingest_queue3 state=started enabled=yes
        when: "'arcdisabled' in inventory_hostname"
      - name: Register Ingest service 4
        service: name=fits-service_ingest_queue4 state=started enabled=yes
        when: "'arcdisabled' in inventory_hostname"
      - name: Register Preview service 1
        service: name=fits-service_preview_queue1 state=started enabled=yes
      - name: Register Preview service 2
        service: name=fits-service_preview_queue2 state=started enabled=yes
        when: "'arc' in inventory_hostname"
      - name: Register Preview service 3
        service: name=fits-service_preview_queue3 state=started enabled=yes
        when: "'arc' in inventory_hostname"
      - name: Register Preview service 4
        service: name=fits-service_preview_queue4 state=started enabled=yes
        when: "'arc' in inventory_hostname"
      # - name: Register Export Queue
      #   service: name=fits-service_export_queue1 state=started enabled=yes
      - name: Register API service
        service: name=fits-api-backend state=started enabled=yes
      - name: install webserver packages
        yum:
          name: 
            - httpd
            - httpd-devel
            - mod_ssl
          state: latest
      - name: Install mod_wsgi
        # built in pip seems to be busted for Ansible+CentOS8
        command: python3 -m pip install "mod_wsgi"
      - name: Setup modwsgi directory
        file:
          path: /opt/modwsgi-default
          state: directory
      - name: setup mod-wsgi
        command: /usr/local/bin/mod_wsgi-express setup-server --server-root /opt/modwsgi-default --port 80 --user apache --group apache --access-log --url-alias /static /opt/FitsStorage/htmldocroot --url-alias /favicon.ico /opt/FitsStorage/htmldocroot/favicon.ico --url-alias /robots.txt /opt/FitsStorage/htmldocroot/robots.txt --python-path /opt/FitsStorage --python-path /opt/DRAGONS  /opt/FitsStorage/fits_storage/wsgihandler.py
        args:
          creates: /opt/modwsgi-default/default.wsgi
        register: mod_wsgi_setup
      - name: Update mod-wsgi folder permissions
        file:
          path: /opt/modwsgi-default
          state: directory
          recurse: yes
          owner: apache
          group: apache
        when: mod_wsgi_setup.changed
      - name: Copy HTTPD service script
        copy:
          src: ../../otherfiles/etc_systemd_system_fits-httpd.service
          dest: /etc/systemd/system/fits-httpd.service
      - name: Copy API service script
        copy:
          src: ../../otherfiles/etc_systemd_system_fits-api-backend.service
          dest: /etc/systemd/system/fits-api-backend.service
      - name: Copy HTTPD config
        copy:
          src: ../../otherfiles/etc-sysconfig-httpd
          dest: /etc/sysconfig/httpd
      # TODO this is a complex XML patch if we try to apply it to the default file
      - name: Copy Mod-WSGI HTTPD config
        copy:
          src: ../../otherfiles/httpd-patched-centos8.conf
          dest: /opt/modwsgi-default/httpd.conf
        notify: restart services
      - name: Set WSGI entry point
        lineinfile:
          path: /opt/modwsgi-default/handler.wsgi
          line: entry_point = '/opt/FitsStorage/fits_storage/wsgihandler.py'
          regex: "^entry_point = "
        notify: restart services
      - name: Update mod-wsgi folder permissions
        file:
          path: /opt/modwsgi-default
          state: directory
          recurse: yes
          owner: apache
          group: apache
      - name: Start WSGI service on boot
        service: name=fits-httpd enabled=yes
      - name: Start API service on boot
        service: name=fits-api-backend enabled=yes
      - name: Copy diskspace script
        copy:
          src: ../../otherfiles/diskspace.py
          dest: /home/fitsdata/diskspace.py
          owner: fitsdata
          group: fitsdata
          mode: u+rwx,g-rwx,o-rwx
      - name: Copy Crontab
        copy:
          src: ../../otherfiles/system_crontab
          dest: /etc/cron.d/fitsstorage
          owner: root
          group: root
          mode: 0644
        notify: restart cron
        when: "'arc' not in inventory_hostname"

    handlers:
      - name: restart fits-api-backend
        service: name=fits-api-backend state=restarted
        listen: "restart services"
      - name: restart fits-httpd
        service: name=fits-httpd state=restarted
        listen: "restart services"
      - name: restart ingest1
        service: name=fits-service_ingest_queue1 state=restarted
        listen: "restart services"
      - name: restart ingest2
        service: name=fits-service_ingest_queue2 state=restarted
        listen: "restart services"
      - name: restart ingest3
        service: name=fits-service_ingest_queue3 state=restarted
        listen: "restart services"
        when: "'arcdisabled' in inventory_hostname"
      - name: restart ingest4
        service: name=fits-service_ingest_queue4 state=restarted
        listen: "restart services"
        when: "'arcdisabled' in inventory_hostname"
      - name: restart preview1
        service: name=fits-service_preview_queue1 state=restarted
        listen: "restart services"
      - name: restart preview2
        service: name=fits-service_preview_queue2 state=restarted
        listen: "restart services"
        when: "'arc' in inventory_hostname"
      - name: restart preview3
        service: name=fits-service_preview_queue3 state=restarted
        listen: "restart services"
        when: "'arc' in inventory_hostname"
      - name: restart preview4
        service: name=fits-service_preview_queue4 state=restarted
        listen: "restart services"
        when: "'arc' in inventory_hostname"
      - name: restart cron
        service: name=crond state=restarted<|MERGE_RESOLUTION|>--- conflicted
+++ resolved
@@ -136,21 +136,12 @@
           mode: '{{ item.mode }}'
           owner: '{{ item.owner }}'
         with_items:
-<<<<<<< HEAD
-          - { path: /data/logs, owner: fitsdata, mode: u+rwx,g-w,o-w }
-          - { path: /data/backups, owner: fitsdata, mode: u+rwx,g-w,o-w }
-          - { path: /data/upload_staging, owner: fitsdata, mode: u+rwx,g+rwx,o+rwx }
-          - { path: /data/z_staging, owner: fitsdata, mode: u+rwx,g-w,o-w }
-          - { path: /data/s3_staging, owner: fitsdata, mode: u+rwx,g+rw,o+rw }
-          - { path: /data/gemini_data, owner: fitsdata, mode: u+rwx,g-w,o-w }
-=======
           - { path: /data/logs, owner: fitsdata, mode: "u+rwx,g-w,o-w" }
           - { path: /data/backups, owner: fitsdata, mode: "u+rwx,g-w,o-w" }
           - { path: /data/upload_staging, owner: fitsdata, mode: "u+rwx,g-w,o-w" }
           - { path: /data/z_staging, owner: fitsdata, mode: "u+rwx,g-w,o-w" }
           - { path: /data/s3_staging, owner: fitsdata, mode: "u+rwx,g+rw,o+rw" }
           - { path: /data/gemini_data, owner: fitsdata, mode: "u+rwx,g-w,o-w" }
->>>>>>> 09e62b55
 #      - name: Ensure previews folder exists
 #        file:
 #          path: /sci/dataflow/previews
