--- conflicted
+++ resolved
@@ -109,8 +109,6 @@
 If these environment variables are not found, the code falls back to defaults that are appropriate for the deployed
 operational server.
 
-<<<<<<< HEAD
-=======
 ### Installing
 
 The install is managed by running an Ansible play.  This play is wrapped in a convenient shell script called
@@ -129,7 +127,6 @@
 Once the install finishes, you should be able to browse the deployed site at (modify as appropriate):
 
 https://hbffits-lv1.hi.gemini.edu/searchform/
->>>>>>> 50615d3d
 
 ### Crontab
 
