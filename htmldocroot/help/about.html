<!DOCTYPE html><html>
<head>
<meta charset="UTF-8">
<link rel="stylesheet" href="/help/help.css">
<title>About the Gemini Observatory Archive</title>
</head>
<body>
<h1>About the Gemini Observatory Archive</h1>

<p>The Gemini Observatory Archive was built at Gemini Observatory in 2014 and 2015 
as a lower cost replacement for the Gemini Science Archive which was operated under contract.</p>

<p>The software was developed in house based on the FitsStorage software which had been developed
previously as an internal data management tool. It makes heavy use of the AstroData module from the
DRAGONS software written by the Gemini Science User Support Department.</p>

<p>Paul Hirst is the project manager and primary developer and developed the original FitsStorage
software. Ricardo Cardenes was a software developer on the project. University of Victoria students
Adam Paul and Petra Clementson worked on the project during their internships at Gemini.
Maintenance and development are now handled by Oliver Oberdorf.</p>

<h1>Current Status</h1>

<p>This system is fully operational.</p>
<p>Raw data is being automatically ingested in near-real-time from both telescopes.</p>
<p> We are not aware of any major issues with the system, if you find a problem that is not
    listed below, please do report it in the
    <a href="https://www.gemini.edu/sciops/helpdesk/submit-general-helpdesk-request">Helpdesk</a>
    under the topic "Gemini Observatory Archive".</p>

<h1>Known issues</h1>
<ul>
<li>None at this time</li>
</ul>

<h1>Version</h1>
<<<<<<< HEAD
<p>2022-2.x</p>
=======
<p>2022-1.9</p>
>>>>>>> 14855bd1

<h1>Change Log (User Facing)</h1>

<ul>
    <li><b>May 4, 2022 (v2022-1)</b><br/>
      <ul>
        <li>
          <b>associated_cals_json</b> JSON webpage for associated calibrations (just replace searchform with
            associated_cals_json in the URL)
        </li>
        <li>
          <b>MiscFiles Plus</b> Enhanced MiscFiles handling
        </li>
        <li>
          <b>REST Interface</b> RESTful json web API
        </li>
        <li>
          <b>Bzip2 Compression</b> Downloads are Bzip2-compressed by default
        </li>
          <li>
              <b>Quicklook Data Search</b> Support for searching quicklook data, in preparation for it being in GOA
          </li>
          <li>
              <b>Date and Time Searches</b> Date range support also handles YYYYMMDDTHHMMSS for time of day
          </li>
      </ul>
    </li>
    <li><b>June 18, 2021 (v2020-2.19)</b><br/>
      <ul>
        <li>
          <b>Standard Search</b> Added <pre>standard</pre> URL search term
        </li>
      </ul>
    </li>
    <li><b>May 3, 2021 (v2020-2.18)</b><br/>
      <ul>
        <li>
            <b>Prog Cal URL Search</b> Added <pre>progcal</pre> and <pre>notprogcal</pre> URL search terms to search only program calibrations, or to exclude them
        </li>
      </ul>
    </li>
    <li><b>March 17, 2021 (v2020-2.15)</b><br/>
      <ul>
        <li>
            <b>NIRI f32 Disperser Search</b> NIRI disperser search options now include f32 options
        </li>
      </ul>
    </li>
    <li><b>March 9, 2021 (v2020-2.14)</b><br/>
      <ul>
        <li>
            <b>Publication Search</b> search for related data by bibliography code. This is available on the
            main search page in the lower right area of the form.
        </li>
        <li>
            <b>B480 Grating Search</b> new search option for GMOS grating
        </li>
        <li>
            <b>GPI Astrometric Standards</b> search for GPI Astrometric Standards when GPI Instrument is selected
        </li>
        <li>
            <b>Search for Calibrations On Selected Files</b> Ability to select specific files to search for related calibrations
        </li>
        <li>
            <b>Fix for 'Alopeke and Zorro data RA/DEC search</b> Problems with 'Alopeke and Zorro coordinates in the archive were resolved and they should be searchable by coordinates now
        </li>
      </ul></li>
</ul>

</body>
</html><|MERGE_RESOLUTION|>--- conflicted
+++ resolved
@@ -34,11 +34,7 @@
 </ul>
 
 <h1>Version</h1>
-<<<<<<< HEAD
 <p>2022-2.x</p>
-=======
-<p>2022-1.9</p>
->>>>>>> 14855bd1
 
 <h1>Change Log (User Facing)</h1>
 
