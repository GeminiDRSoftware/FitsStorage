<!DOCTYPE html><html>
<head>
<meta charset="UTF-8">
<link rel="stylesheet" href="/help/help.css">
<title>About the Gemini Observatory Archive</title>
</head>
<body>
<h1>About the Gemini Observatory Archive</h1>

<p>The Gemini Observatory Archive was built at Gemini Observatory in 2014 and 2015 
as a lower cost replacement for the Gemini Science Archive which was operated under contract.</p>

<p>The software was developed in house based on the FitsStorage software which had been developed
previously as an internal data management tool. It makes heavy use of the AstroData module from the
DRAGONS software written by the Gemini Science User Support Department.</p>

<p>Paul Hirst is the project manager and primary developer and developed the original FitsStorage
software. Ricardo Cardenes was a software developer on the project. University of Victoria students
Adam Paul and Petra Clementson worked on the project during their internships at Gemini.
Maintenance and development are now handled by Oliver Oberdorf.</p>

<h1>Current Status</h1>

<p>This system is fully operational.</p>
<p>Raw data is being automatically ingested in near-real-time from both telescopes.</p>
<p> We are not aware of any major issues with the system, if you find a problem that is not
    listed below, please do report it in the
    <a href="https://www.gemini.edu/sciops/helpdesk/submit-general-helpdesk-request">Helpdesk</a>
    under the topic "Gemini Observatory Archive".</p>

<h1>Known issues</h1>
<ul>
<li>None at this time</li>
</ul>

<h1>Version</h1>
<<<<<<< HEAD
<p>2022-2.x</p>
=======
<p>2022-1.7</p>
>>>>>>> 1e86df77

<h1>Change Log (User Facing)</h1>

<ul>
    <li><b>Jul 21, 2021 (v2021-1)</b><br/>
      <ul>
        <li>
          <b>associated_cals_json</b> JSON webpage for associated calibrations (just replace searchform with associated_cals_json)
        </li>
        <li>
          <b>MiscFiles Plus</b> Enhanced MiscFiles handling
        </li>
        <li>
          <b>REST Interface</b> RESTful json web API
        </li>
      </ul>
    </li>
    <li><b>June 18, 2021 (v2020-2.19)</b><br/>
      <ul>
        <li>
          <b>Standard Search</b> Added <pre>standard</pre> URL search term
        </li>
      </ul>
    </li>
    <li><b>May 3, 2021 (v2020-2.18)</b><br/>
      <ul>
        <li>
            <b>Prog Cal URL Search</b> Added <pre>progcal</pre> and <pre>notprogcal</pre> URL search terms to search only program calibrations, or to exclude them
        </li>
      </ul>
    </li>
    <li><b>March 17, 2021 (v2020-2.15)</b><br/>
      <ul>
        <li>
            <b>NIRI f32 Disperser Search</b> NIRI disperser search options now include f32 options
        </li>
      </ul>
    </li>
    <li><b>March 9, 2021 (v2020-2.14)</b><br/>
      <ul>
        <li>
            <b>Publication Search</b> search for related data by bibliography code. This is available on the
            main search page in the lower right area of the form.
        </li>
        <li>
            <b>B480 Grating Search</b> new search option for GMOS grating
        </li>
        <li>
            <b>GPI Astrometric Standards</b> search for GPI Astrometric Standards when GPI Instrument is selected
        </li>
        <li>
            <b>Search for Calibrations On Selected Files</b> Ability to select specific files to search for related calibrations
        </li>
        <li>
            <b>Fix for 'Alopeke and Zorro data RA/DEC search</b> Problems with 'Alopeke and Zorro coordinates in the archive were resolved and they should be searchable by coordinates now
        </li>
      </ul></li>
</ul>

</body>
</html><|MERGE_RESOLUTION|>--- conflicted
+++ resolved
@@ -34,11 +34,7 @@
 </ul>
 
 <h1>Version</h1>
-<<<<<<< HEAD
 <p>2022-2.x</p>
-=======
-<p>2022-1.7</p>
->>>>>>> 1e86df77
 
 <h1>Change Log (User Facing)</h1>
 
