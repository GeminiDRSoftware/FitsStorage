"""
These are config parameters that are imported into the FitsStorage namespace
We put them in a separate file to ease install issues
"""

import os
import socket
import configparser
import time

""" Configuration defaults based on the hostname """
_host_based_configs = {
    "hbffits-lv4": {
        'USE_AS_ARCHIVE': 'False',
        'EXPORT_DESTINATIONS': '',
        'PUBDB_REMOTE': 'https://localhost/ingest_publications',
        'BLOCKED_URLS': '',
        'FITS_SERVERTITLE': 'TEST On-site FitsServer',
        'FITS_SYSTEM_STATUS': 'development',
        'UPLOAD_AUTH_COOKIE': 'qap_upload_processed_cal_ok',
        'FITS_DB_BACKUP_DIR': "/sci/dataflow/FitsStorage_Backups/hbffits-lv4",
        'FITS_SERVERNAME': 'hbffits-lv4.hi.gemini.edu',
        'ORCID_REDIRECT_URL': 'http://hbffits-lv4/orcid',
        'PROCESSED_CALS_PATH': 'reduced_cals_dev'
    },
    "mkofits-lv3": {
        'USE_AS_ARCHIVE': 'False',
        'EXPORT_DESTINATIONS': 'https://archive.gemini.edu',
        'PUBDB_REMOTE': 'https://localhost/ingest_publications',
        'BLOCKED_URLS': '',
        'FITS_SERVERTITLE': 'MKO Fits Server',
        'FITS_SYSTEM_STATUS': 'production',
        'UPLOAD_AUTH_COOKIE': 'qap_upload_processed_cal_ok',
        'FITS_DB_BACKUP_DIR': "/sci/dataflow/FitsStorage_Backups/mkofits-lv3",
        'FITS_SERVERNAME': 'mkofits-lv3.hi.gemini.edu',
        'ORCID_ENABLED': 'False',
        'PROCESSED_CALS_PATH': 'reduced_cals'
    },
    "cpofits-lv3": {
        'USE_AS_ARCHIVE': 'False',
        'EXPORT_DESTINATIONS': 'https://archive.gemini.edu',
        'PUBDB_REMOTE': 'https://localhost/ingest_publications',
        'BLOCKED_URLS': '',
        'FITS_SERVERTITLE': 'CPO Fits Server',
        'FITS_SYSTEM_STATUS': 'production',
        'UPLOAD_AUTH_COOKIE': 'qap_upload_processed_cal_ok',
        'FITS_DB_BACKUP_DIR': "/sci/dataflow/FitsStorage_Backups/cpofits-lv3",
        'FITS_SERVERNAME': 'cpofits-lv3.cl.gemini.edu',
        'ORCID_ENABLED': 'False',
        'TZ': 'America/Santiago',
        'PROCESSED_CALS_PATH': 'reduced_cals'
    },
    "cpofits-lv2": {
        'USE_AS_ARCHIVE': 'False',
        'EXPORT_DESTINATIONS': '',
        'PUBDB_REMOTE': 'https://localhost/ingest_publications',
        'BLOCKED_URLS': '',
        'FITS_SERVERTITLE': 'TEST On-site FitsServer (CentOS 8)',
        'FITS_SYSTEM_STATUS': 'development',
        'UPLOAD_AUTH_COOKIE': 'qap_upload_processed_cal_ok',
        'FITS_DB_BACKUP_DIR': "/sci/dataflow/FitsStorage_Backups/cpofits-lv2",
        'PROCESSED_CALS_PATH': 'reduced_cals_dev'
    },
    "hbffits-lv1": {
        'USE_AS_ARCHIVE': 'False',
        'EXPORT_DESTINATIONS': '',
        'PUBDB_REMOTE': 'https://localhost/ingest_publications',
        'BLOCKED_URLS': '',
        'FITS_SERVERTITLE': 'Dev On-site FitsServer (CentOS 7)',
        'FITS_SYSTEM_STATUS': 'development',
        'UPLOAD_AUTH_COOKIE': 'qap_upload_processed_cal_ok',
        'FITS_DB_BACKUP_DIR': "/sci/dataflow/FitsStorage_Backups/hbffits-lv1",
        'PROCESSED_CALS_PATH': 'reduced_cals_dev'
    },
    "hbfqapdev-lv1": {
        'USE_AS_ARCHIVE': 'False',
        'EXPORT_DESTINATIONS': '',
        'PUBDB_REMOTE': 'https://localhost/ingest_publications',
        'BLOCKED_URLS': '',
        'FITS_SERVERTITLE': 'TEST QAP FitsServer (CentOS 7)',
        'FITS_SYSTEM_STATUS': 'development',
        'UPLOAD_AUTH_COOKIE': 'qap_upload_processed_cal_ok',
        'FITS_DB_BACKUP_DIR': "/sci/dataflow/FitsStorage_Backups/hbfqapdev-lv1",
        'PROCESSED_CALS_PATH': 'reduced_cals_dev'
    },
    "hbffitstest-lv1": {
        'USE_AS_ARCHIVE': 'False',
        'EXPORT_DESTINATIONS': '',
        'PUBDB_REMOTE': 'https://localhost/ingest_publications',
        'BLOCKED_URLS': '',
        'FITS_SERVERTITLE': 'TEST On-site FitsServer (CentOS 7)',
        'FITS_SYSTEM_STATUS': 'development',
        'UPLOAD_AUTH_COOKIE': 'qap_upload_processed_cal_ok',
        'FITS_DB_BACKUP_DIR': "/sci/dataflow/FitsStorage_Backups/hbffitstest-lv1"
    },
    "ooberdorf-ml1": {
        'EXPORT_DESTINATIONS': '',
        'UPLOAD_AUTH_COOKIE': 'qap_upload_processed_cal_ok',
        'TZ': 'America/Santiago',
        'PROCESSED_CALS_PATH': 'reduced_cals_dev'
    },
    "some_actual_site_host": {
        'EXPORT_DESTINATIONS': 'https://archive.gemini.edu',
        'PUBDB_REMOTE': 'https://archive.gemini.edu/ingest_publications',
        'BLOCKED_URLS': '',
        'PROCESSED_CALS_PATH': 'reduced_cals_dev'
    },
    "archive": {
        'FITS_SERVERTITLE': 'Gemini Observatory Archive',
        'USE_AS_ARCHIVE': 'True',
        'FITS_SYSTEM_STATUS': 'production',
        'EXPORT_DESTINATIONS': '',
        'BLOCKED_URLS': 'fileontape,qareport,qametrics,qaforgui,tape,tapewrite,tapefile,taperead,xmltape,gmoscal,update_headers,ingest_files',
        'FITS_DB_BACKUP_DIR': "/backup",
        'FITS_SERVERNAME': 'archive.gemini.edu',
<<<<<<< HEAD
        'ORCID_ENABLED': 'False',
        'TZ': 'UTC',
        'PROCESSED_CALS_PATH': 'reduced_cals'
=======
        'USING_PREVIEWS': 'True'
>>>>>>> 7eee076e
    },
    "arcdev": {
        'FITS_SERVERTITLE': 'TEST Archive (AWS) FitsServer (CentOS 7)',
        'USE_AS_ARCHIVE': 'True',
        'EXPORT_DESTINATIONS': '',
        'FITS_SYSTEM_STATUS': 'development',
        'BLOCKED_URLS': 'fileontape,qareport,qametrics,qaforgui,tape,tapewrite,tapefile,taperead,xmltape,gmoscal,update_headers,ingest_files',
        'FITS_DB_BACKUP_DIR': "/backup",
        'FITS_SERVERNAME': 'arcdev.gemini.edu',
<<<<<<< HEAD
        'ORCID_REDIRECT_URL': 'http://arcdev.gemini.edu/orcid',
        'TZ': 'UTC',
        'PROCESSED_CALS_PATH': 'reduced_cals_dev'
=======
        'USING_PREVIEWS': 'True'
>>>>>>> 7eee076e
    }
}


def get_hostname():
    hostname = socket.gethostname()
    if hostname is not None and '.' in hostname:
        hostname = hostname[:hostname.find('.')]
    return hostname


def get_fits_db_backup_dir():
    hostname = get_hostname()
    if hostname is None or hostname == 'arcdev' or hostname == 'archive':
        return '/backup'
    return "/sci/dataflow/FitsStorage_Backups/%s" % hostname
    

def lookup_config(name, default_value):
    """ Lookup a config value with the given name and a default.

    Config values are returned via a 3-tiered lookup.  First, if the
    name is found in the environment, that is used to get the value.
    If not, it next looks at the _host_based_configs for this host
    to see if there is a host-specific value for that same name.
    Finally, it returns the default.
    """
    # TODO singleton wrap this - cheap anyway and will just be used at startup
    # try to load /etc/fitsstorage.conf
    # but be resilient if it is not found
    config = configparser.ConfigParser()
    if os.path.exists('/etc/fitsstorage.conf'):
        config.read('/etc/fitsstorage.conf')
    env_value = os.getenv(name, None)
    if env_value is not None:
        # we found it via the environment, this takes precedence
        return env_value
    if 'FitsStorage' in config:
        if name.lower() in config['FitsStorage']:
            return config['FitsStorage'][name.lower()]
    hostname = socket.gethostname()
    if hostname is not None and '.' in hostname:
        hostname = hostname[:hostname.find('.')]
    if hostname is not None:
        if hostname in _host_based_configs:
            if name in _host_based_configs[hostname]:
                return _host_based_configs[hostname][name]
    return default_value


def lookup_config_bool(name, default_value):
    retval_str = lookup_config(name, None)
    if retval_str is None:
        return default_value
    return retval_str.lower() in ['true', 't', '1', 'y', 'yes']


# Is this an archive server
use_as_archive_str = lookup_config('USE_AS_ARCHIVE', 'False')
use_as_archive = use_as_archive_str.lower() == 'true' or use_as_archive_str == '1'

# AWS S3 info
using_s3 = lookup_config_bool('USING_S3', False)
s3_bucket_name = lookup_config('S3_BUCKET_NAME', '')
s3_backup_bucket_name = lookup_config('S3_BACKUP_BUCKET_NAME', '')
s3_staging_area = lookup_config('S3_STAGING_AREA', '')
aws_access_key = lookup_config('AWS_ACCESS_KEY', '')
aws_secret_key = lookup_config('AWS_SECRET_KEY', '')

# Staging area for uncompressed cache of compressed file being processed
z_staging_area = lookup_config('Z_STAGING_AREA', '/data/z_staging')

# Configure the path to the storage root here 
storage_root = lookup_config('STORAGE_ROOT', '/sci/dataflow')
#storage_root = '/data/archive_soak'
#storage_root = '/data/skycam'
dhs_perm = '/sci/dhs'

if(using_s3):
    storage_root = s3_staging_area

# Defer ingestion of files modified within the last defer_seconds seconds
# for at least a further defer_seconds seconds
# Set to zero to disable
defer_seconds = 4


# Target free space and number of files on storage_root for delete script
target_gb_free = 250
target_max_files = 8000000
delete_min_days_age = 365

# This is the path in the storage root where processed calibrations
# uploaded through the http server get stored.
upload_staging_path = lookup_config('UPLOAD_STAGING_PATH', '/data/upload_staging')

# This is the cookie value needed to allow uploading files.
# Leave it empty to disable upload authentication
# The cookie name is 'gemini_fits_upload_auth'
upload_auth_cookie = lookup_config('UPLOAD_AUTH_COOKIE', None)

# This is the cookie supplied to servers we are exporting to.
export_upload_auth_cookie = 'f3c6986fddfe42a8ce117203924c6983'


# This is the magic cookie value needed to allow downloading any files
# without any other form of authentication
# The cookie name is 'gemini_fits_authorization'
# Leave it as None to disable this feature
magic_download_cookie = 'good_to_go'

# This is the magic cookie value needed to allow API access without
# any other authentication.
# Leave it as None to disable this feature
magic_api_cookie = 'f0a49ab56f80da436b59e1d8f20067f4'

# API backend stuff
provides_api = True
api_backend_location = lookup_config('API_BACKEND_LOCATION', 'localhost:8000')

# This is the list of downstream servers we export files we ingest to
export_destinations_str = lookup_config('EXPORT_DESTINATIONS', None)
if export_destinations_str is not None and export_destinations_str.strip() != "":
    export_destinations = export_destinations_str.split(',')
else:
    export_destinations = []

# Do we want to bzip2 files we export on the fly?
export_bzip = True

# This is the subdirectory in dataroot where processed_cals live
# Ops hosts override this to reduced_cals
processed_cals_path = lookup_config('PROCESSED_CALS_PATH', "reduced_cals_dev")

# This is the subdirectory in dataroot where preview files live
#using_previews = False
using_previews = lookup_config_bool('USING_PREVIEWS', False)
preview_path = "previews"

# The DAS calibration reduction path is used to find the last processing
# date for the gmoscal page's autodetect daterange feature
#das_calproc_path = '/net/endor/export/home/dataproc/data/gmos/'
#das_calproc_path = '/net/josie/staging/dataproc/gmos'
das_calproc_path = lookup_config('DAS_CALPROC_PATH', '/sci/dasgmos')

# Configure the site and other misc stuff here
# Especially for archive systems, make the servername a fully qualified domain name.
fits_servertitle = lookup_config('FITS_SERVERTITLE', "CPO Fits Server")
fits_servername = lookup_config('FITS_SERVERNAME', socket.gethostname())  # "cpofits-lv2"
fits_system_status = lookup_config('FITS_SYSTEM_STATUS', "production")

# Limit on number of results in open searches
fits_open_result_limit = 500
fits_closed_result_limit = 10000

smtp_server = "localhost"
email_errors_to = "ooberdorf@gemini.edu"
#email_errors_to = "phirst@gemini.edu"
#email_errors_to = "kanderso@gemini.edu"

# Configure the path the data postgres database here
fits_dbname = lookup_config('FITS_DB_NAME', 'fitsdata')
fits_dbserver = lookup_config('FITS_DB_SERVER', '')
fits_database = 'postgresql://%s/%s' % (fits_dbserver, fits_dbname)
#fits_database = 'sqlite:////home/fitsdata/sqlite-database'
#To reference database on another machine: 
#fits_database = 'postgresql://hbffitstape1/'+fits_dbname

# Configure the auxillary data directory here
fits_aux_datadir = lookup_config('FITS_AUX_DATADIR', "/opt/FitsStorage/data")

# Configure the template directory here
template_root = fits_aux_datadir + "/templates"

# Configure the Backup Directory here
fits_db_backup_dir = lookup_config('FITS_DB_BACKUP_DIR', get_fits_db_backup_dir())

# Configure the LockFile Directory here
fits_lockfile_dir = lookup_config('FITS_LOCKFILE_DIR', "/data/logs")

# Configure the log directory here
fits_log_dir = lookup_config('FITS_LOG_DIR',"/data/logs/")

# Indicate if we are running in a docker context (to alter logging behavior)
is_docker_str = lookup_config('IS_DOCKER', "False")
if is_docker_str is not None and is_docker_str == "True":
    is_docker = True
else:
    is_docker = False

# Configure the tape scratch directory here
fits_tape_scratchdir = lookup_config('TAPESCRATCH', "/data/tapescratch")

# Configure install specifics such as database backend tweaks, apache presence, etc
# fsc_localmode is depreciated
using_apache = True
using_sqlite = False

# Publication database connection info
pubdb_host = 'hbfmysql1.hi.gemini.edu'
pubdb_username = 'fitsdata'
pubdb_dbname = 'apps-publications'
pubdb_remote = lookup_config('PUBDB_REMOTE', 'https://localhost/ingest_publications')

# By default, all URLs on the server are active. List in blocked_urls any that you want to disable
blocked_urls_str = lookup_config('BLOCKED_URLS', 'debug,summary,diskfiles,ssummary,lsummary,standardobs,calibrations,xmlfilelist,fileontape,calmgr,upload_processed_cal,fitsverify,mdreport,fullheader,file,programsobserved,gmoscal,qareport,qametrics,qaforgui,stats,tape,tapewrite,tapefile,taperead,xmltape,notification,curation,observing_statistics,authentication')
if blocked_urls_str is not None:
    blocked_urls = blocked_urls_str.split(',')
else:
    blocked_urls = []

validation_def_path = lookup_config('VALIDATION_DEF_PATH', '/opt/FitsStorage/docs/dataDefinition')

orcid_client_id = lookup_config('ORCID_CLIENT_ID', "APP-DBYNSNN5SCGF2G75")
orcid_client_secret = lookup_config('ORCID_CLIENT_SECRET', "66f21bdb-90f6-4219-bd81-f6b6af3bf34a")
orcid_server = lookup_config('ORCID_SERVER', 'sandbox.orcid.org')
orcid_enabled = lookup_config_bool('ORCID_ENABLED', True)
orcid_redirect_url = lookup_config('ORCID_REDIRECT_URL', 'http://%s/orcid' % fits_servername)

# time_zone = lookup_config('TZ', 'US/Hawaii')

# Init timezone
# os.environ['TZ'] = time_zone
# time.tzset()<|MERGE_RESOLUTION|>--- conflicted
+++ resolved
@@ -113,13 +113,10 @@
         'BLOCKED_URLS': 'fileontape,qareport,qametrics,qaforgui,tape,tapewrite,tapefile,taperead,xmltape,gmoscal,update_headers,ingest_files',
         'FITS_DB_BACKUP_DIR': "/backup",
         'FITS_SERVERNAME': 'archive.gemini.edu',
-<<<<<<< HEAD
         'ORCID_ENABLED': 'False',
         'TZ': 'UTC',
-        'PROCESSED_CALS_PATH': 'reduced_cals'
-=======
+        'PROCESSED_CALS_PATH': 'reduced_cals',
         'USING_PREVIEWS': 'True'
->>>>>>> 7eee076e
     },
     "arcdev": {
         'FITS_SERVERTITLE': 'TEST Archive (AWS) FitsServer (CentOS 7)',
@@ -129,13 +126,10 @@
         'BLOCKED_URLS': 'fileontape,qareport,qametrics,qaforgui,tape,tapewrite,tapefile,taperead,xmltape,gmoscal,update_headers,ingest_files',
         'FITS_DB_BACKUP_DIR': "/backup",
         'FITS_SERVERNAME': 'arcdev.gemini.edu',
-<<<<<<< HEAD
         'ORCID_REDIRECT_URL': 'http://arcdev.gemini.edu/orcid',
         'TZ': 'UTC',
-        'PROCESSED_CALS_PATH': 'reduced_cals_dev'
-=======
+        'PROCESSED_CALS_PATH': 'reduced_cals_dev',
         'USING_PREVIEWS': 'True'
->>>>>>> 7eee076e
     }
 }
 
