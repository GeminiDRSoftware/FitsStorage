--- conflicted
+++ resolved
@@ -144,24 +144,6 @@
         'USING_PREVIEWS':                   'True',
         'LOGREPORTS_USE_MATERIALIZED_VIEW': 'False',
     },
-<<<<<<< HEAD
-    "arcdev": {
-        'FITS_SERVERTITLE':                 'TEST Archive (AWS) FitsServer (CentOS 7)',
-        'USE_AS_ARCHIVE':                   'True',
-        'EXPORT_DESTINATIONS':              '',
-        'FITS_SYSTEM_STATUS':               'development',
-        'BLOCKED_URLS':                     'fileontape,qareport,qametrics,qaforgui,tape,tapewrite,tapefile,taperead,'
-                                            'xmltape,gmoscal,gmoscaltwilightdetails,update_headers,ingest_files,'
-                                            'gmoscaltwilightfiles,gmoscalbiasfiles',
-        'FITS_DB_BACKUP_DIR':               "/backup",
-        'FITS_SERVERNAME':                  'arcdev.gemini.edu',
-        'ORCID_REDIRECT_URL':               'http://arcdev.gemini.edu/orcid',
-        'TZ':                               'UTC',
-        'DEFAULT_UPLOAD_PATH':              'upload_dev',
-        'PROCESSED_CALS_PATH':              'reduced_cals_dev',
-        'USING_PREVIEWS':                   'True',
-        'ORCID_ENABLED':                    'False',
-=======
     "arcdev-disabled": {
         'FITS_SERVERTITLE': 'TEST Archive (AWS) FitsServer (CentOS 7)',
         'USE_AS_ARCHIVE': 'True',
@@ -176,7 +158,6 @@
         'PROCESSED_CALS_PATH': 'reduced_cals_dev',
         'USING_PREVIEWS': 'True',
         'ORCID_ENABLED': 'False',
->>>>>>> 975d6c84
         'LOGREPORTS_USE_MATERIALIZED_VIEW': 'False',
     },
     "arcdev": {
