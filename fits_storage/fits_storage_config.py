"""
These are config parameters that are imported into the FitsStorage namespace
We put them in a separate file to ease install issues
"""

import os
import socket
import configparser
import time

""" Configuration defaults based on the hostname """
_host_based_configs = {
    "hbffits-lv4": {
        'USE_AS_ARCHIVE':                   'False',
        'EXPORT_DESTINATIONS':              '',
        'PUBDB_REMOTE':                     'https://localhost/ingest_publications',
        'BLOCKED_URLS':                     '',
        'FITS_SERVERTITLE':                 'TEST On-site FitsServer',
        'FITS_SYSTEM_STATUS':               'development',
        'UPLOAD_AUTH_COOKIE':               'qap_upload_processed_cal_ok',
        'FITS_DB_BACKUP_DIR':               "/sci/dataflow/FitsStorage_Backups/hbffits-lv4",
        'FITS_SERVERNAME':                  'hbffits-lv4.hi.gemini.edu',
        'ORCID_REDIRECT_URL':               'http://hbffits-lv4/orcid',
        'ORCID_ENABLED':                    'False',
        'PROCESSED_CALS_PATH':              'reduced_cals_dev',
        'DEFAULT_UPLOAD_PATH':              'upload_dev',
        'LOGREPORTS_USE_MATERIALIZED_VIEW': 'False',
    },
    "mkofits-lv3": {
        'USE_AS_ARCHIVE':      'False',
        'EXPORT_DESTINATIONS': 'https://archive.gemini.edu',
        'PUBDB_REMOTE':        'https://localhost/ingest_publications',
        'BLOCKED_URLS':        '',
        'FITS_SERVERTITLE':    'MKO Fits Server',
        'FITS_SYSTEM_STATUS':  'production',
        'UPLOAD_AUTH_COOKIE':  'qap_upload_processed_cal_ok',
        'FITS_DB_BACKUP_DIR':  "/sci/dataflow/FitsStorage_Backups/mkofits-lv3",
        'FITS_SERVERNAME':     'mkofits-lv3.hi.gemini.edu',
        'ORCID_ENABLED':       'False',
        'PROCESSED_CALS_PATH': 'reduced_cals'
    },
    "cpofits-lv3": {
        'USE_AS_ARCHIVE':      'False',
        'EXPORT_DESTINATIONS': 'https://archive.gemini.edu',
        'PUBDB_REMOTE':        'https://localhost/ingest_publications',
        'BLOCKED_URLS':        '',
        'FITS_SERVERTITLE':    'CPO Fits Server',
        'FITS_SYSTEM_STATUS':  'production',
        'UPLOAD_AUTH_COOKIE':  'qap_upload_processed_cal_ok',
        'FITS_DB_BACKUP_DIR':  "/sci/dataflow/FitsStorage_Backups/cpofits-lv3",
        'FITS_SERVERNAME':     'cpofits-lv3.cl.gemini.edu',
        'ORCID_ENABLED':       'False',
        'TZ':                  'America/Santiago',
        'PROCESSED_CALS_PATH': 'reduced_cals'
    },
    "cpofits-lv2": {
        'USE_AS_ARCHIVE':      'False',
        'EXPORT_DESTINATIONS': '',
        'PUBDB_REMOTE':        'https://localhost/ingest_publications',
        'BLOCKED_URLS':        '',
        'FITS_SERVERTITLE':    'TEST On-site FitsServer (Chile)',
        'FITS_SYSTEM_STATUS':  'development',
        'UPLOAD_AUTH_COOKIE':  'qap_upload_processed_cal_ok',
        'FITS_DB_BACKUP_DIR':  "/sci/dataflow/FitsStorage_Backups/cpofits-lv2",
        'PROCESSED_CALS_PATH': 'reduced_cals_dev',
        'DEFAULT_UPLOAD_PATH': 'upload_dev',
    },
    "hbffits-lv1": {
        'USE_AS_ARCHIVE':      'False',
        'EXPORT_DESTINATIONS': '',
        'PUBDB_REMOTE':        'https://localhost/ingest_publications',
        'BLOCKED_URLS':        '',
        'FITS_SERVERTITLE':    'Dev On-site FitsServer (CentOS 7)',
        'FITS_SYSTEM_STATUS':  'development',
        'UPLOAD_AUTH_COOKIE':  'qap_upload_processed_cal_ok',
        'FITS_DB_BACKUP_DIR':  "/sci/dataflow/FitsStorage_Backups/hbffits-lv1",
        'DEFAULT_UPLOAD_PATH': 'upload_dev',
        'PROCESSED_CALS_PATH': 'reduced_cals_dev'
    },
    "hbfqapdev-lv1": {
        'USE_AS_ARCHIVE':      'False',
        'EXPORT_DESTINATIONS': '',
        'PUBDB_REMOTE':        'https://localhost/ingest_publications',
        'BLOCKED_URLS':        '',
        'FITS_SERVERTITLE':    'TEST QAP FitsServer (CentOS 7)',
        'FITS_SYSTEM_STATUS':  'development',
        'UPLOAD_AUTH_COOKIE':  'qap_upload_processed_cal_ok',
        'FITS_DB_BACKUP_DIR':  "/sci/dataflow/FitsStorage_Backups/hbfqapdev-lv1",
        'DEFAULT_UPLOAD_PATH': 'upload_dev',
        'PROCESSED_CALS_PATH': 'reduced_cals_dev',
        'ORCID_ENABLED':       'False',
    },
    "hbffitstest-lv1": {
        'USE_AS_ARCHIVE':      'False',
        'EXPORT_DESTINATIONS': '',
        'PUBDB_REMOTE':        'https://localhost/ingest_publications',
        'BLOCKED_URLS':        '',
        'FITS_SERVERTITLE':    'TEST On-site FitsServer (CentOS 7)',
        'FITS_SYSTEM_STATUS':  'development',
        'UPLOAD_AUTH_COOKIE':  'qap_upload_processed_cal_ok',
        'FITS_DB_BACKUP_DIR':  "/sci/dataflow/FitsStorage_Backups/hbffitstest-lv1",
        'ORCID_ENABLED':       'False',
        'DEFAULT_UPLOAD_PATH': 'upload_dev',
        'PROCESSED_CALS_PATH': 'reduced_cals_dev',
    },
    "ooberdorf-ml1": {
<<<<<<< HEAD
        'DHS_PERM':                  '/Users/ooberdorf/dhs',
        'EXPORT_DESTINATIONS':       '',
        'UPLOAD_AUTH_COOKIE':        'qap_upload_processed_cal_ok',
        'DEFAULT_UPLOAD_PATH':       'upload_dev',
        'PROCESSED_CALS_PATH':       'reduced_cals_dev',
        'DAS_CALPROC_PATH':          '/Users/ooberdorf/das_calproc',
        'STORAGE_ROOT':              '/Users/ooberdorf/dataflow',
        'MFP_AWS_REGION_NAME':       'us-east-1',  # most likely WRONG for prod, this is for localstack
        'MFP_AWS_ACCESS_KEY_ID':     'foo',
        'MFP_AWS_SECRET_ACCESS_KEY': 'foo',
        'MFP_AWS_VERIFY':            'True',
        'MFP_AWS_ENDPOINT_URL':      'http://localhost:4566',
        'MFP_AWS_PROFILE_NAME':      'localstack'
=======
        'DHS_PERM': '/Users/ooberdorf/dhs',
        'EXPORT_DESTINATIONS': '',
        'UPLOAD_AUTH_COOKIE': 'qap_upload_processed_cal_ok',
        'DEFAULT_UPLOAD_PATH': 'upload_dev',
        'PROCESSED_CALS_PATH': 'reduced_cals_dev',
        'DAS_CALPROC_PATH': '/Users/ooberdorf/das_calproc',
        'STORAGE_ROOT': '/Users/ooberdorf/dataflow',
        'FITS_LOG_DIR': '/Users/ooberdorf/fitslogs',
        'FITS_AUX_DATADIR': '/Users/ooberdorf/FitsStorage/data',
        'VALIDATION_DEF_PATH': '/Users/ooberdorf/FitsStorage/docs/dataDefinition'
>>>>>>> e6aa74e5
    },
    "some_actual_site_host": {
        'EXPORT_DESTINATIONS': 'https://archive.gemini.edu',
        'PUBDB_REMOTE':        'https://archive.gemini.edu/ingest_publications',
        'BLOCKED_URLS':        '',
        'DEFAULT_UPLOAD_PATH': 'upload_dev',
        'PROCESSED_CALS_PATH': 'reduced_cals_dev'
    },
    "archive": {
        'FITS_SERVERTITLE':                 'Gemini Observatory Archive',
        'USE_AS_ARCHIVE':                   'True',
        'FITS_SYSTEM_STATUS':               'production',
        'EXPORT_DESTINATIONS':              '',
        'BLOCKED_URLS':                     'fileontape,qareport,qametrics,qaforgui,tape,tapewrite,tapefile,taperead,'
                                            'xmltape,gmoscal,gmoscaltwilightdetails,update_headers,ingest_files,'
                                            'gmoscaltwilightfiles,gmoscalbiasfiles',
        'FITS_DB_BACKUP_DIR':               "/backup",
        'FITS_SERVERNAME':                  'archive.gemini.edu',
        'ORCID_ENABLED':                    'False',
        'TZ':                               'UTC',
        'PROCESSED_CALS_PATH':              'reduced_cals',
        'USING_PREVIEWS':                   'True',
        'LOGREPORTS_USE_MATERIALIZED_VIEW': 'False',
    },
    "arcdev": {
        'FITS_SERVERTITLE':                 'TEST Archive (AWS) FitsServer (CentOS 7)',
        'USE_AS_ARCHIVE':                   'True',
        'EXPORT_DESTINATIONS':              '',
        'FITS_SYSTEM_STATUS':               'development',
        'BLOCKED_URLS':                     'fileontape,qareport,qametrics,qaforgui,tape,tapewrite,tapefile,taperead,'
                                            'xmltape,gmoscal,gmoscaltwilightdetails,update_headers,ingest_files,'
                                            'gmoscaltwilightfiles,gmoscalbiasfiles',
        'FITS_DB_BACKUP_DIR':               "/backup",
        'FITS_SERVERNAME':                  'arcdev.gemini.edu',
        'ORCID_REDIRECT_URL':               'http://arcdev.gemini.edu/orcid',
        'TZ':                               'UTC',
        'DEFAULT_UPLOAD_PATH':              'upload_dev',
        'PROCESSED_CALS_PATH':              'reduced_cals_dev',
        'USING_PREVIEWS':                   'True',
        'ORCID_ENABLED':                    'False',
        'LOGREPORTS_USE_MATERIALIZED_VIEW': 'False',
    }
}


def get_hostname():
    hostname = socket.gethostname()
    if hostname is not None and '.' in hostname:
        hostname = hostname[:hostname.find('.')]
    return hostname


def get_fits_db_backup_dir():
    hostname = get_hostname()
    if hostname is None or hostname == 'arcdev' or hostname == 'archive':
        return '/backup'
    return "/sci/dataflow/FitsStorage_Backups/%s" % hostname
    

def lookup_config(name, default_value):
    """ Lookup a config value with the given name and a default.

    Config values are returned via a 3-tiered lookup.  First, if the
    name is found in the environment, that is used to get the value.
    If not, it next looks at the _host_based_configs for this host
    to see if there is a host-specific value for that same name.
    Finally, it returns the default.
    """
    # TODO singleton wrap this - cheap anyway and will just be used at startup
    # try to load /etc/fitsstorage.conf
    # but be resilient if it is not found
    config = configparser.ConfigParser()
    if os.path.exists('/etc/fitsstorage.conf'):
        config.read('/etc/fitsstorage.conf')
    env_value = os.getenv(name, None)
    if env_value is not None:
        # we found it via the environment, this takes precedence
        return env_value
    if 'FitsStorage' in config:
        if name.lower() in config['FitsStorage']:
            return config['FitsStorage'][name.lower()]
    hostname = socket.gethostname()
    if hostname is not None and '.' in hostname:
        hostname = hostname[:hostname.find('.')]
    if hostname is not None:
        if hostname in _host_based_configs:
            if name in _host_based_configs[hostname]:
                return _host_based_configs[hostname][name]
    return default_value


def lookup_config_bool(name, default_value):
    retval_str = lookup_config(name, None)
    if retval_str is None:
        return default_value
    return retval_str.lower() in ['true', 't', '1', 'y', 'yes']


# Is this an archive server
use_as_archive_str = lookup_config('USE_AS_ARCHIVE', 'False')
use_as_archive = use_as_archive_str.lower() == 'true' or use_as_archive_str == '1'

# AWS S3 info
using_s3              = lookup_config_bool('USING_S3', False)
s3_bucket_name        = lookup_config('S3_BUCKET_NAME', '')
s3_backup_bucket_name = lookup_config('S3_BACKUP_BUCKET_NAME', '')
s3_staging_area       = lookup_config('S3_STAGING_AREA', '')
aws_access_key        = lookup_config('AWS_ACCESS_KEY', '')
aws_secret_key        = lookup_config('AWS_SECRET_KEY', '')

# Staging area for uncompressed cache of compressed file being processed
z_staging_area = lookup_config('Z_STAGING_AREA', '/data/z_staging')

# Configure the path to the storage root here 
storage_root = lookup_config('STORAGE_ROOT', '/sci/dataflow')
#storage_root = '/data/archive_soak'
#storage_root = '/data/skycam'
dhs_perm = lookup_config('DHS_PERM', '/sci/dhs')
min_dhs_age_seconds = 15
max_dhs_validation_failures = 4

if(using_s3):
    storage_root = s3_staging_area

# Defer ingestion of files modified within the last defer_seconds seconds
# for at least a further defer_seconds seconds
# Set to zero to disable
defer_seconds = 4

# Target free space and number of files on storage_root for delete script
target_gb_free      = 250
target_max_files    = 8000000
delete_min_days_age = 365

# This is the path in the storage root where processed calibrations
# uploaded through the http server get stored.
upload_staging_path = lookup_config('UPLOAD_STAGING_PATH', '/data/upload_staging')

# This is the cookie value needed to allow uploading files.
# Leave it empty to disable upload authentication
# The cookie name is 'gemini_fits_upload_auth'
upload_auth_cookie = lookup_config('UPLOAD_AUTH_COOKIE', None)

# This is the cookie supplied to servers we are exporting to.
export_upload_auth_cookie = 'f3c6986fddfe42a8ce117203924c6983'


# This is the magic cookie value needed to allow downloading any files
# without any other form of authentication
# The cookie name is 'gemini_fits_authorization'
# Leave it as None to disable this feature
magic_download_cookie = 'good_to_go'

# This is the magic cookie value needed to allow API access without
# any other authentication.
# Leave it as None to disable this feature
magic_api_cookie = 'f0a49ab56f80da436b59e1d8f20067f4'

# API backend stuff
provides_api = True
api_backend_location = lookup_config('API_BACKEND_LOCATION', 'localhost:8000')

# This is the list of downstream servers we export files we ingest to
export_destinations_str = lookup_config('EXPORT_DESTINATIONS', None)
if export_destinations_str is not None and export_destinations_str.strip() != "":
    export_destinations = export_destinations_str.split(',')
else:
    export_destinations = []

# Do we want to bzip2 files we export on the fly?
export_bzip = True

# This is the subdirectory in dataroot where processed_cals live
# Ops hosts override this to reduced_cals
processed_cals_path = lookup_config('PROCESSED_CALS_PATH', "reduced_cals_dev")
default_upload_path = lookup_config('DEFAULT_UPLOAD_PATH', '')

# This is the subdirectory in dataroot where preview files live
#using_previews = False
using_previews = lookup_config_bool('USING_PREVIEWS', False)
preview_path = "previews"

# The DAS calibration reduction path is used to find the last processing
# date for the gmoscal page's autodetect daterange feature
#das_calproc_path = '/net/endor/export/home/dataproc/data/gmos/'
#das_calproc_path = '/net/josie/staging/dataproc/gmos'
das_calproc_path = lookup_config('DAS_CALPROC_PATH', '/sci/dasgmos')

# Configure the site and other misc stuff here
# Especially for archive systems, make the servername a fully qualified domain name.
fits_servertitle   = lookup_config('FITS_SERVERTITLE', "CPO Fits Server")
fits_servername    = lookup_config('FITS_SERVERNAME', socket.gethostname())  # "cpofits-lv2"
fits_system_status = lookup_config('FITS_SYSTEM_STATUS', "production")

# Limit on number of results in open searches
fits_open_result_limit   = 500
fits_closed_result_limit = 10000

smtp_server     = "localhost"
email_errors_to = "oliver.oberdorf@noirlab.edu"
#email_errors_to = "phirst@gemini.edu"
#email_errors_to = "kanderso@gemini.edu"

# Configure the path the data postgres database here
fits_dbname                = lookup_config('FITS_DB_NAME', 'fitsdata')
fits_dbserver              = lookup_config('FITS_DB_SERVER', '')
fits_database              = 'postgresql://%s/%s' % (fits_dbserver, fits_dbname)
fits_database_pool_size    = 30
fits_database_max_overflow = 10
#fits_database = 'sqlite:////home/fitsdata/sqlite-database'
#To reference database on another machine: 
#fits_database = 'postgresql://hbffitstape1/'+fits_dbname

# Configure the auxillary data directory here
fits_aux_datadir = lookup_config('FITS_AUX_DATADIR', "/opt/FitsStorage/data")

# Configure the template directory here
template_root = fits_aux_datadir + "/templates"

# Configure the Backup Directory here
fits_db_backup_dir = lookup_config('FITS_DB_BACKUP_DIR', get_fits_db_backup_dir())

# Configure the LockFile Directory here
fits_lockfile_dir = lookup_config('FITS_LOCKFILE_DIR', "/data/logs")

# Configure the log directory here
fits_log_dir = lookup_config('FITS_LOG_DIR',"/data/logs/")

# Indicate if we are running in a docker context (to alter logging behavior)
is_docker_str = lookup_config('IS_DOCKER', "False")
if is_docker_str is not None and is_docker_str == "True":
    is_docker = True
else:
    is_docker = False

# Configure the tape scratch directory here
fits_tape_scratchdir = lookup_config('TAPESCRATCH', "/data/tapescratch")

# Configure install specifics such as database backend tweaks, apache presence, etc
# fsc_localmode is depreciated
using_apache = True
using_sqlite = False

# Publication database connection info
pubdb_host     = 'hbfmysql1.hi.gemini.edu'
pubdb_username = 'fitsdata'
pubdb_dbname   = 'apps-publications'
pubdb_remote   = lookup_config('PUBDB_REMOTE', 'https://localhost/ingest_publications')

# By default, all URLs on the server are active. List in blocked_urls any that you want to disable
blocked_urls_str = lookup_config('BLOCKED_URLS', 'debug,summary,diskfiles,ssummary,lsummary,standardobs,calibrations,xmlfilelist,fileontape,calmgr,upload_processed_cal,fitsverify,mdreport,fullheader,file,programsobserved,gmoscal,qareport,qametrics,qaforgui,stats,tape,tapewrite,tapefile,taperead,xmltape,notification,curation,observing_statistics,authentication')
if blocked_urls_str is not None:
    blocked_urls = blocked_urls_str.split(',')
else:
    blocked_urls = []

validation_def_path = lookup_config('VALIDATION_DEF_PATH', '/opt/FitsStorage/docs/dataDefinition')

logreports_use_materialized_view = lookup_config_bool('LOGREPORTS_USE_MATERIALIZED_VIEW', 'True')

orcid_client_id     = lookup_config('ORCID_CLIENT_ID', "APP-DBYNSNN5SCGF2G75")
orcid_client_secret = lookup_config('ORCID_CLIENT_SECRET', "66f21bdb-90f6-4219-bd81-f6b6af3bf34a")
orcid_server        = lookup_config('ORCID_SERVER', 'sandbox.orcid.org')
orcid_enabled       = lookup_config_bool('ORCID_ENABLED', True)
orcid_redirect_url  = lookup_config('ORCID_REDIRECT_URL', 'http://%s/orcid' % fits_servername)

#########################
# MiscFilesPlus Settings
mfp_aws_region_name       = lookup_config('MFP_AWS_REGION_NAME', 'us-west-2')
mfp_aws_access_key_id     = lookup_config('MFP_AWS_ACCESS_KEY_ID', aws_access_key)
mfp_aws_secret_access_key = lookup_config('MFP_AWS_SECRET_ACCESS_KEY', aws_secret_key)
mfp_aws_verify            = lookup_config('MFP_AWS_VERIFY', True)
mfp_aws_endpoint_url      = lookup_config('MFP_AWS_ENDPOINT_URL', None)
mfp_aws_profile_name      = lookup_config('MFP_AWS_PROFILE_NAME', None)
#########################

# time_zone = lookup_config('TZ', 'US/Hawaii')

# Init timezone
# os.environ['TZ'] = time_zone
# time.tzset()<|MERGE_RESOLUTION|>--- conflicted
+++ resolved
@@ -104,7 +104,6 @@
         'PROCESSED_CALS_PATH': 'reduced_cals_dev',
     },
     "ooberdorf-ml1": {
-<<<<<<< HEAD
         'DHS_PERM':                  '/Users/ooberdorf/dhs',
         'EXPORT_DESTINATIONS':       '',
         'UPLOAD_AUTH_COOKIE':        'qap_upload_processed_cal_ok',
@@ -112,24 +111,15 @@
         'PROCESSED_CALS_PATH':       'reduced_cals_dev',
         'DAS_CALPROC_PATH':          '/Users/ooberdorf/das_calproc',
         'STORAGE_ROOT':              '/Users/ooberdorf/dataflow',
+        'FITS_LOG_DIR':              '/Users/ooberdorf/fitslogs',
+        'FITS_AUX_DATADIR':          '/Users/ooberdorf/FitsStorage/data',
+        'VALIDATION_DEF_PATH':       '/Users/ooberdorf/FitsStorage/docs/dataDefinition'
         'MFP_AWS_REGION_NAME':       'us-east-1',  # most likely WRONG for prod, this is for localstack
         'MFP_AWS_ACCESS_KEY_ID':     'foo',
         'MFP_AWS_SECRET_ACCESS_KEY': 'foo',
         'MFP_AWS_VERIFY':            'True',
         'MFP_AWS_ENDPOINT_URL':      'http://localhost:4566',
         'MFP_AWS_PROFILE_NAME':      'localstack'
-=======
-        'DHS_PERM': '/Users/ooberdorf/dhs',
-        'EXPORT_DESTINATIONS': '',
-        'UPLOAD_AUTH_COOKIE': 'qap_upload_processed_cal_ok',
-        'DEFAULT_UPLOAD_PATH': 'upload_dev',
-        'PROCESSED_CALS_PATH': 'reduced_cals_dev',
-        'DAS_CALPROC_PATH': '/Users/ooberdorf/das_calproc',
-        'STORAGE_ROOT': '/Users/ooberdorf/dataflow',
-        'FITS_LOG_DIR': '/Users/ooberdorf/fitslogs',
-        'FITS_AUX_DATADIR': '/Users/ooberdorf/FitsStorage/data',
-        'VALIDATION_DEF_PATH': '/Users/ooberdorf/FitsStorage/docs/dataDefinition'
->>>>>>> e6aa74e5
     },
     "some_actual_site_host": {
         'EXPORT_DESTINATIONS': 'https://archive.gemini.edu',
