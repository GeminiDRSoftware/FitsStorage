"""
These are config parameters that are imported into the FitsStorage namespace
We put them in a separate file to ease install issues
"""

import os
import socket
import configparser
import time

""" Configuration defaults based on the hostname """
_host_based_configs = {
    "hbffits-lv4": {
        'USE_AS_ARCHIVE': 'False',
        'EXPORT_DESTINATIONS': '',
        'PUBDB_REMOTE': 'https://localhost/ingest_publications',
        'BLOCKED_URLS': '',
        'FITS_SERVERTITLE': 'TEST On-site FitsServer',
        'FITS_SYSTEM_STATUS': 'development',
        'UPLOAD_AUTH_COOKIE': 'qap_upload_processed_cal_ok',
        'FITS_DB_BACKUP_DIR': "/sci/dataflow/FitsStorage_Backups/hbffits-lv4",
        'FITS_SERVERNAME': 'hbffits-lv4.hi.gemini.edu',
        'ORCID_REDIRECT_URL': 'http://hbffits-lv4/orcid',
        'PROCESSED_CALS_PATH': 'reduced_cals_dev'
    },
    "mkofits-lv3": {
        'USE_AS_ARCHIVE': 'False',
        'EXPORT_DESTINATIONS': 'https://archive.gemini.edu',
        'PUBDB_REMOTE': 'https://localhost/ingest_publications',
        'BLOCKED_URLS': '',
        'FITS_SERVERTITLE': 'MKO Fits Server',
        'FITS_SYSTEM_STATUS': 'production',
        'UPLOAD_AUTH_COOKIE': 'qap_upload_processed_cal_ok',
        'FITS_DB_BACKUP_DIR': "/sci/dataflow/FitsStorage_Backups/mkofits-lv3",
        'FITS_SERVERNAME': 'mkofits-lv3.hi.gemini.edu',
        'ORCID_ENABLED': 'False',
        'PROCESSED_CALS_PATH': 'reduced_cals'
    },
    "cpofits-lv3": {
        'USE_AS_ARCHIVE': 'False',
        'EXPORT_DESTINATIONS': 'https://archive.gemini.edu',
        'PUBDB_REMOTE': 'https://localhost/ingest_publications',
        'BLOCKED_URLS': '',
        'FITS_SERVERTITLE': 'CPO Fits Server',
        'FITS_SYSTEM_STATUS': 'production',
        'UPLOAD_AUTH_COOKIE': 'qap_upload_processed_cal_ok',
        'FITS_DB_BACKUP_DIR': "/sci/dataflow/FitsStorage_Backups/cpofits-lv3",
        'FITS_SERVERNAME': 'cpofits-lv3.cl.gemini.edu',
        'ORCID_ENABLED': 'False',
        'TZ': 'America/Santiago',
        'PROCESSED_CALS_PATH': 'reduced_cals'
    },
    "cpofits-lv2": {
        'USE_AS_ARCHIVE': 'False',
        'EXPORT_DESTINATIONS': '',
        'PUBDB_REMOTE': 'https://localhost/ingest_publications',
        'BLOCKED_URLS': '',
        'FITS_SERVERTITLE': 'TEST On-site FitsServer (CentOS 8)',
        'FITS_SYSTEM_STATUS': 'development',
        'UPLOAD_AUTH_COOKIE': 'qap_upload_processed_cal_ok',
        'FITS_DB_BACKUP_DIR': "/sci/dataflow/FitsStorage_Backups/cpofits-lv2",
        'PROCESSED_CALS_PATH': 'reduced_cals_dev'
    },
    "hbffits-lv1": {
        'USE_AS_ARCHIVE': 'False',
        'EXPORT_DESTINATIONS': '',
        'PUBDB_REMOTE': 'https://localhost/ingest_publications',
        'BLOCKED_URLS': '',
        'FITS_SERVERTITLE': 'Dev On-site FitsServer (CentOS 7)',
        'FITS_SYSTEM_STATUS': 'development',
        'UPLOAD_AUTH_COOKIE': 'qap_upload_processed_cal_ok',
        'FITS_DB_BACKUP_DIR': "/sci/dataflow/FitsStorage_Backups/hbffits-lv1",
        'PROCESSED_CALS_PATH': 'reduced_cals_dev'
    },
    "hbfqapdev-lv1": {
        'USE_AS_ARCHIVE': 'False',
        'EXPORT_DESTINATIONS': '',
        'PUBDB_REMOTE': 'https://localhost/ingest_publications',
        'BLOCKED_URLS': '',
        'FITS_SERVERTITLE': 'TEST QAP FitsServer (CentOS 7)',
        'FITS_SYSTEM_STATUS': 'development',
        'UPLOAD_AUTH_COOKIE': 'qap_upload_processed_cal_ok',
        'FITS_DB_BACKUP_DIR': "/sci/dataflow/FitsStorage_Backups/hbfqapdev-lv1",
        'PROCESSED_CALS_PATH': 'reduced_cals_dev'
    },
    "hbffitstest-lv1": {
        'USE_AS_ARCHIVE': 'False',
        'EXPORT_DESTINATIONS': '',
        'PUBDB_REMOTE': 'https://localhost/ingest_publications',
        'BLOCKED_URLS': '',
        'FITS_SERVERTITLE': 'TEST On-site FitsServer (CentOS 7)',
        'FITS_SYSTEM_STATUS': 'development',
        'UPLOAD_AUTH_COOKIE': 'qap_upload_processed_cal_ok',
        'FITS_DB_BACKUP_DIR': "/sci/dataflow/FitsStorage_Backups/hbffitstest-lv1"
    },
    "ooberdorf-ml1": {
        'EXPORT_DESTINATIONS': '',
        'UPLOAD_AUTH_COOKIE': 'qap_upload_processed_cal_ok',
<<<<<<< HEAD
        'TZ': 'America/Santiago',
        'PROCESSED_CALS_PATH': 'reduced_cals_dev'
=======
        'DAS_CALPROC_PATH': '/Users/ooberdorf/das_calproc',
>>>>>>> 8e43ab7f
    },
    "some_actual_site_host": {
        'EXPORT_DESTINATIONS': 'https://archive.gemini.edu',
        'PUBDB_REMOTE': 'https://archive.gemini.edu/ingest_publications',
        'BLOCKED_URLS': '',
        'PROCESSED_CALS_PATH': 'reduced_cals_dev'
    },
    "archive": {
        'FITS_SERVERTITLE': 'Gemini Observatory Archive',
        'USE_AS_ARCHIVE': 'True',
        'FITS_SYSTEM_STATUS': 'production',
        'EXPORT_DESTINATIONS': '',
        'BLOCKED_URLS': 'fileontape,qareport,qametrics,qaforgui,tape,tapewrite,tapefile,taperead,xmltape,gmoscal,update_headers,ingest_files',
        'FITS_DB_BACKUP_DIR': "/backup",
        'FITS_SERVERNAME': 'archive.gemini.edu',
        'ORCID_ENABLED': 'False',
        'TZ': 'UTC',
        'PROCESSED_CALS_PATH': 'reduced_cals',
        'USING_PREVIEWS': 'True'
    },
    "arcdev": {
        'FITS_SERVERTITLE': 'TEST Archive (AWS) FitsServer (CentOS 7)',
        'USE_AS_ARCHIVE': 'True',
        'EXPORT_DESTINATIONS': '',
        'FITS_SYSTEM_STATUS': 'development',
        'BLOCKED_URLS': 'fileontape,qareport,qametrics,qaforgui,tape,tapewrite,tapefile,taperead,xmltape,gmoscal,update_headers,ingest_files',
        'FITS_DB_BACKUP_DIR': "/backup",
        'FITS_SERVERNAME': 'arcdev.gemini.edu',
        'ORCID_REDIRECT_URL': 'http://arcdev.gemini.edu/orcid',
        'TZ': 'UTC',
        'PROCESSED_CALS_PATH': 'reduced_cals_dev',
        'USING_PREVIEWS': 'True'
    }
}


def get_hostname():
    hostname = socket.gethostname()
    if hostname is not None and '.' in hostname:
        hostname = hostname[:hostname.find('.')]
    return hostname


def get_fits_db_backup_dir():
    hostname = get_hostname()
    if hostname is None or hostname == 'arcdev' or hostname == 'archive':
        return '/backup'
    return "/sci/dataflow/FitsStorage_Backups/%s" % hostname
    

def lookup_config(name, default_value):
    """ Lookup a config value with the given name and a default.

    Config values are returned via a 3-tiered lookup.  First, if the
    name is found in the environment, that is used to get the value.
    If not, it next looks at the _host_based_configs for this host
    to see if there is a host-specific value for that same name.
    Finally, it returns the default.
    """
    # TODO singleton wrap this - cheap anyway and will just be used at startup
    # try to load /etc/fitsstorage.conf
    # but be resilient if it is not found
    config = configparser.ConfigParser()
    if os.path.exists('/etc/fitsstorage.conf'):
        config.read('/etc/fitsstorage.conf')
    env_value = os.getenv(name, None)
    if env_value is not None:
        # we found it via the environment, this takes precedence
        return env_value
    if 'FitsStorage' in config:
        if name.lower() in config['FitsStorage']:
            return config['FitsStorage'][name.lower()]
    hostname = socket.gethostname()
    if hostname is not None and '.' in hostname:
        hostname = hostname[:hostname.find('.')]
    if hostname is not None:
        if hostname in _host_based_configs:
            if name in _host_based_configs[hostname]:
                return _host_based_configs[hostname][name]
    return default_value


def lookup_config_bool(name, default_value):
    retval_str = lookup_config(name, None)
    if retval_str is None:
        return default_value
    return retval_str.lower() in ['true', 't', '1', 'y', 'yes']


# Is this an archive server
use_as_archive_str = lookup_config('USE_AS_ARCHIVE', 'False')
use_as_archive = use_as_archive_str.lower() == 'true' or use_as_archive_str == '1'

# AWS S3 info
using_s3 = lookup_config_bool('USING_S3', False)
s3_bucket_name = lookup_config('S3_BUCKET_NAME', '')
s3_backup_bucket_name = lookup_config('S3_BACKUP_BUCKET_NAME', '')
s3_staging_area = lookup_config('S3_STAGING_AREA', '')
aws_access_key = lookup_config('AWS_ACCESS_KEY', '')
aws_secret_key = lookup_config('AWS_SECRET_KEY', '')

# Staging area for uncompressed cache of compressed file being processed
z_staging_area = lookup_config('Z_STAGING_AREA', '/data/z_staging')

# Configure the path to the storage root here 
storage_root = lookup_config('STORAGE_ROOT', '/sci/dataflow')
#storage_root = '/data/archive_soak'
#storage_root = '/data/skycam'
dhs_perm = '/sci/dhs'
min_dhs_age_seconds = 15
max_dhs_validation_failures = 4

if(using_s3):
    storage_root = s3_staging_area

# Defer ingestion of files modified within the last defer_seconds seconds
# for at least a further defer_seconds seconds
# Set to zero to disable
defer_seconds = 4


# Target free space and number of files on storage_root for delete script
target_gb_free = 250
target_max_files = 8000000
delete_min_days_age = 365

# This is the path in the storage root where processed calibrations
# uploaded through the http server get stored.
upload_staging_path = lookup_config('UPLOAD_STAGING_PATH', '/data/upload_staging')

# This is the cookie value needed to allow uploading files.
# Leave it empty to disable upload authentication
# The cookie name is 'gemini_fits_upload_auth'
upload_auth_cookie = lookup_config('UPLOAD_AUTH_COOKIE', None)

# This is the cookie supplied to servers we are exporting to.
export_upload_auth_cookie = 'f3c6986fddfe42a8ce117203924c6983'


# This is the magic cookie value needed to allow downloading any files
# without any other form of authentication
# The cookie name is 'gemini_fits_authorization'
# Leave it as None to disable this feature
magic_download_cookie = 'good_to_go'

# This is the magic cookie value needed to allow API access without
# any other authentication.
# Leave it as None to disable this feature
magic_api_cookie = 'f0a49ab56f80da436b59e1d8f20067f4'

# API backend stuff
provides_api = True
api_backend_location = lookup_config('API_BACKEND_LOCATION', 'localhost:8000')

# This is the list of downstream servers we export files we ingest to
export_destinations_str = lookup_config('EXPORT_DESTINATIONS', None)
if export_destinations_str is not None and export_destinations_str.strip() != "":
    export_destinations = export_destinations_str.split(',')
else:
    export_destinations = []

# Do we want to bzip2 files we export on the fly?
export_bzip = True

# This is the subdirectory in dataroot where processed_cals live
# Ops hosts override this to reduced_cals
processed_cals_path = lookup_config('PROCESSED_CALS_PATH', "reduced_cals_dev")

# This is the subdirectory in dataroot where preview files live
#using_previews = False
using_previews = lookup_config_bool('USING_PREVIEWS', False)
preview_path = "previews"

# The DAS calibration reduction path is used to find the last processing
# date for the gmoscal page's autodetect daterange feature
#das_calproc_path = '/net/endor/export/home/dataproc/data/gmos/'
#das_calproc_path = '/net/josie/staging/dataproc/gmos'
das_calproc_path = lookup_config('DAS_CALPROC_PATH', '/sci/dasgmos')

# Configure the site and other misc stuff here
# Especially for archive systems, make the servername a fully qualified domain name.
fits_servertitle = lookup_config('FITS_SERVERTITLE', "CPO Fits Server")
fits_servername = lookup_config('FITS_SERVERNAME', socket.gethostname())  # "cpofits-lv2"
fits_system_status = lookup_config('FITS_SYSTEM_STATUS', "production")

# Limit on number of results in open searches
fits_open_result_limit = 500
fits_closed_result_limit = 10000

smtp_server = "localhost"
email_errors_to = "ooberdorf@gemini.edu"
#email_errors_to = "phirst@gemini.edu"
#email_errors_to = "kanderso@gemini.edu"

# Configure the path the data postgres database here
fits_dbname = lookup_config('FITS_DB_NAME', 'fitsdata')
fits_dbserver = lookup_config('FITS_DB_SERVER', '')
fits_database = 'postgresql://%s/%s' % (fits_dbserver, fits_dbname)
#fits_database = 'sqlite:////home/fitsdata/sqlite-database'
#To reference database on another machine: 
#fits_database = 'postgresql://hbffitstape1/'+fits_dbname

# Configure the auxillary data directory here
fits_aux_datadir = lookup_config('FITS_AUX_DATADIR', "/opt/FitsStorage/data")

# Configure the template directory here
template_root = fits_aux_datadir + "/templates"

# Configure the Backup Directory here
fits_db_backup_dir = lookup_config('FITS_DB_BACKUP_DIR', get_fits_db_backup_dir())

# Configure the LockFile Directory here
fits_lockfile_dir = lookup_config('FITS_LOCKFILE_DIR', "/data/logs")

# Configure the log directory here
fits_log_dir = lookup_config('FITS_LOG_DIR',"/data/logs/")

# Indicate if we are running in a docker context (to alter logging behavior)
is_docker_str = lookup_config('IS_DOCKER', "False")
if is_docker_str is not None and is_docker_str == "True":
    is_docker = True
else:
    is_docker = False

# Configure the tape scratch directory here
fits_tape_scratchdir = lookup_config('TAPESCRATCH', "/data/tapescratch")

# Configure install specifics such as database backend tweaks, apache presence, etc
# fsc_localmode is depreciated
using_apache = True
using_sqlite = False

# Publication database connection info
pubdb_host = 'hbfmysql1.hi.gemini.edu'
pubdb_username = 'fitsdata'
pubdb_dbname = 'apps-publications'
pubdb_remote = lookup_config('PUBDB_REMOTE', 'https://localhost/ingest_publications')

# By default, all URLs on the server are active. List in blocked_urls any that you want to disable
blocked_urls_str = lookup_config('BLOCKED_URLS', 'debug,summary,diskfiles,ssummary,lsummary,standardobs,calibrations,xmlfilelist,fileontape,calmgr,upload_processed_cal,fitsverify,mdreport,fullheader,file,programsobserved,gmoscal,qareport,qametrics,qaforgui,stats,tape,tapewrite,tapefile,taperead,xmltape,notification,curation,observing_statistics,authentication')
if blocked_urls_str is not None:
    blocked_urls = blocked_urls_str.split(',')
else:
    blocked_urls = []

validation_def_path = lookup_config('VALIDATION_DEF_PATH', '/opt/FitsStorage/docs/dataDefinition')

orcid_client_id = lookup_config('ORCID_CLIENT_ID', "APP-DBYNSNN5SCGF2G75")
orcid_client_secret = lookup_config('ORCID_CLIENT_SECRET', "66f21bdb-90f6-4219-bd81-f6b6af3bf34a")
orcid_server = lookup_config('ORCID_SERVER', 'sandbox.orcid.org')
orcid_enabled = lookup_config_bool('ORCID_ENABLED', True)
orcid_redirect_url = lookup_config('ORCID_REDIRECT_URL', 'http://%s/orcid' % fits_servername)

# time_zone = lookup_config('TZ', 'US/Hawaii')

# Init timezone
# os.environ['TZ'] = time_zone
# time.tzset()<|MERGE_RESOLUTION|>--- conflicted
+++ resolved
@@ -96,12 +96,8 @@
     "ooberdorf-ml1": {
         'EXPORT_DESTINATIONS': '',
         'UPLOAD_AUTH_COOKIE': 'qap_upload_processed_cal_ok',
-<<<<<<< HEAD
-        'TZ': 'America/Santiago',
-        'PROCESSED_CALS_PATH': 'reduced_cals_dev'
-=======
+        'PROCESSED_CALS_PATH': 'reduced_cals_dev'
         'DAS_CALPROC_PATH': '/Users/ooberdorf/das_calproc',
->>>>>>> 8e43ab7f
     },
     "some_actual_site_host": {
         'EXPORT_DESTINATIONS': 'https://archive.gemini.edu',
