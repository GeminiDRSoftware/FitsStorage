"""
These are config parameters that are imported into the FitsStorage namespace
We put them in a separate file to ease install issues
"""

import os
import socket
import configparser

""" Configuration defaults based on the hostname """
<<<<<<< HEAD
=======
_host_based_configs = {
    "hbffits-lv4": {
        'USE_AS_ARCHIVE':                   'False',
        'EXPORT_DESTINATIONS':              '',
        'PUBDB_REMOTE':                     'https://localhost/ingest_publications',
        'BLOCKED_URLS':                     '',
        'FITS_SERVERTITLE':                 'TEST On-site FitsServer',
        'FITS_SYSTEM_STATUS':               'development',
        'UPLOAD_AUTH_COOKIE':               'qap_upload_processed_cal_ok',
        'FITS_DB_BACKUP_DIR':               "/sci/dataflow/FitsStorage_Backups/hbffits-lv4",
        'FITS_SERVERNAME':                  'hbffits-lv4.hi.gemini.edu',
        'ORCID_REDIRECT_URL':               'http://hbffits-lv4/orcid',
        'ORCID_ENABLED':                    'False',
        'PROCESSED_CALS_PATH':              'reduced_cals_dev',
        'DEFAULT_UPLOAD_PATH':              'upload_dev',
        'LOGREPORTS_USE_MATERIALIZED_VIEW': 'False',
    },
    "mkofits-lv3": {
        'USE_AS_ARCHIVE':      'False',
        'EXPORT_DESTINATIONS': 'https://archive.gemini.edu',
        'PUBDB_REMOTE':        'https://localhost/ingest_publications',
        'BLOCKED_URLS':        '',
        'FITS_SERVERTITLE':    'MKO Fits Server',
        'FITS_SYSTEM_STATUS':  'production',
        'UPLOAD_AUTH_COOKIE':  'qap_upload_processed_cal_ok',
        'FITS_DB_BACKUP_DIR':  "/sci/dataflow/FitsStorage_Backups/mkofits-lv3",
        'FITS_SERVERNAME':     'mkofits-lv3.hi.gemini.edu',
        'ORCID_ENABLED':       'False',
        'PROCESSED_CALS_PATH': 'reduced_cals'
    },
    "cpofits-lv3": {
        'USE_AS_ARCHIVE':      'False',
        'EXPORT_DESTINATIONS': 'https://archive.gemini.edu',
        'PUBDB_REMOTE':        'https://localhost/ingest_publications',
        'BLOCKED_URLS':        '',
        'FITS_SERVERTITLE':    'CPO Fits Server',
        'FITS_SYSTEM_STATUS':  'production',
        'UPLOAD_AUTH_COOKIE':  'qap_upload_processed_cal_ok',
        'FITS_DB_BACKUP_DIR':  "/sci/dataflow/FitsStorage_Backups/cpofits-lv3",
        'FITS_SERVERNAME':     'cpofits-lv3.cl.gemini.edu',
        'ORCID_ENABLED':       'False',
        'TZ':                  'America/Santiago',
        'PROCESSED_CALS_PATH': 'reduced_cals'
    },
    "cpofits-lv2": {
        'USE_AS_ARCHIVE':      'False',
        'EXPORT_DESTINATIONS': '',
        'PUBDB_REMOTE':        'https://localhost/ingest_publications',
        'BLOCKED_URLS':        '',
        'FITS_SERVERTITLE':    'TEST On-site FitsServer (Chile)',
        'FITS_SYSTEM_STATUS':  'development',
        'UPLOAD_AUTH_COOKIE':  'qap_upload_processed_cal_ok',
        'FITS_DB_BACKUP_DIR':  "/sci/dataflow/FitsStorage_Backups/cpofits-lv2",
        'PROCESSED_CALS_PATH': 'reduced_cals_dev',
        'DEFAULT_UPLOAD_PATH': 'upload_dev',
    },
    "hbffits-lv1": {
        'USE_AS_ARCHIVE':      'False',
        'EXPORT_DESTINATIONS': '',
        'PUBDB_REMOTE':        'https://localhost/ingest_publications',
        'BLOCKED_URLS':        '',
        'FITS_SERVERTITLE':    'Dev On-site FitsServer (CentOS 7)',
        'FITS_SYSTEM_STATUS':  'development',
        'UPLOAD_AUTH_COOKIE':  'qap_upload_processed_cal_ok',
        'FITS_DB_BACKUP_DIR':  "/sci/dataflow/FitsStorage_Backups/hbffits-lv1",
        'DEFAULT_UPLOAD_PATH': 'upload_dev',
        'PROCESSED_CALS_PATH': 'reduced_cals_dev'
    },
    "hbfqapdev-lv1": {
        'USE_AS_ARCHIVE':      'False',
        'EXPORT_DESTINATIONS': '',
        'PUBDB_REMOTE':        'https://localhost/ingest_publications',
        'BLOCKED_URLS':        '',
        'FITS_SERVERTITLE':    'TEST QAP FitsServer (CentOS 7)',
        'FITS_SYSTEM_STATUS':  'development',
        'UPLOAD_AUTH_COOKIE':  'qap_upload_processed_cal_ok',
        'FITS_DB_BACKUP_DIR':  "/sci/dataflow/FitsStorage_Backups/hbfqapdev-lv1",
        'DEFAULT_UPLOAD_PATH': 'upload_dev',
        'PROCESSED_CALS_PATH': 'reduced_cals_dev',
        'ORCID_ENABLED':       'False',
    },
    "hbffitstest-lv1": {
        'USE_AS_ARCHIVE':      'False',
        'EXPORT_DESTINATIONS': '',
        'PUBDB_REMOTE':        'https://localhost/ingest_publications',
        'BLOCKED_URLS':        '',
        'FITS_SERVERTITLE':    'TEST On-site FitsServer (CentOS 7)',
        'FITS_SYSTEM_STATUS':  'development',
        'UPLOAD_AUTH_COOKIE':  'qap_upload_processed_cal_ok',
        'FITS_DB_BACKUP_DIR':  "/sci/dataflow/FitsStorage_Backups/hbffitstest-lv1",
        'ORCID_ENABLED':       'False',
        'DEFAULT_UPLOAD_PATH': 'upload_dev',
        'PROCESSED_CALS_PATH': 'reduced_cals_dev',
    },
    "ooberdorf-ml1": {
        'DHS_PERM':                  '/Users/ooberdorf/dhs',
        'EXPORT_DESTINATIONS':       '',
        'UPLOAD_AUTH_COOKIE':        'qap_upload_processed_cal_ok',
        'DEFAULT_UPLOAD_PATH':       'upload_dev',
        'PROCESSED_CALS_PATH':       'reduced_cals_dev',
        'DAS_CALPROC_PATH':          '/Users/ooberdorf/das_calproc',
        'STORAGE_ROOT':              '/Users/ooberdorf/dataflow',
        'FITS_LOG_DIR':              '/Users/ooberdorf/fitslogs',
        'FITS_AUX_DATADIR':          '/Users/ooberdorf/dev/FitsStorage/data',
        'VALIDATION_DEF_PATH':       '/Users/ooberdorf/dev/FitsStorage/docs/dataDefinition',
        'MFP_AWS_REGION_NAME':       'us-east-1',  # most likely WRONG for prod, this is for localstack
        'MFP_AWS_ACCESS_KEY_ID':     'foo',
        'MFP_AWS_SECRET_ACCESS_KEY': 'foo',
        'MFP_AWS_VERIFY':            'True',
        'MFP_AWS_ENDPOINT_URL':      'http://localhost:4566',
        'MFP_AWS_PROFILE_NAME':      'localstack'
    },
    "some_actual_site_host": {
        'EXPORT_DESTINATIONS': 'https://archive.gemini.edu',
        'PUBDB_REMOTE':        'https://archive.gemini.edu/ingest_publications',
        'BLOCKED_URLS':        '',
        'DEFAULT_UPLOAD_PATH': 'upload_dev',
        'PROCESSED_CALS_PATH': 'reduced_cals_dev'
    },
    "archive": {
        'FITS_SERVERTITLE':                 'Gemini Observatory Archive',
        'USE_AS_ARCHIVE':                   'True',
        'FITS_SYSTEM_STATUS':               'production',
        'EXPORT_DESTINATIONS':              '',
        'BLOCKED_URLS':                     'fileontape,qareport,qametrics,qaforgui,tape,tapewrite,tapefile,taperead,'
                                            'xmltape,gmoscal,gmoscaltwilightdetails,update_headers,ingest_files,'
                                            'gmoscaltwilightfiles,gmoscalbiasfiles',
        'FITS_DB_BACKUP_DIR':               "/backup",
        'FITS_SERVERNAME':                  'archive.gemini.edu',
        'ORCID_ENABLED':                    'False',
        'TZ':                               'UTC',
        'PROCESSED_CALS_PATH':              'reduced_cals',
        'USING_PREVIEWS':                   'True',
        'LOGREPORTS_USE_MATERIALIZED_VIEW': 'False',
    },
    "arcdev-disabled": {
        'FITS_SERVERTITLE': 'TEST Archive (AWS) FitsServer (CentOS 7)',
        'USE_AS_ARCHIVE': 'True',
        'EXPORT_DESTINATIONS': '',
        'FITS_SYSTEM_STATUS': 'development',
        'BLOCKED_URLS': 'fileontape,qareport,qametrics,qaforgui,tape,tapewrite,tapefile,taperead,xmltape,gmoscal,gmoscaltwilightdetails,update_headers,ingest_files,gmoscaltwilightfiles,gmoscalbiasfiles',
        'FITS_DB_BACKUP_DIR': "/backup",
        'FITS_SERVERNAME': 'arcdev.gemini.edu',
        'ORCID_REDIRECT_URL': 'http://arcdev.gemini.edu/orcid',
        'TZ': 'UTC',
        'DEFAULT_UPLOAD_PATH': 'upload_dev',
        'PROCESSED_CALS_PATH': 'reduced_cals_dev',
        'USING_PREVIEWS': 'True',
        'ORCID_ENABLED': 'False',
        'LOGREPORTS_USE_MATERIALIZED_VIEW': 'False',
    },
    "arcdev": {
        'FITS_SERVERTITLE': 'GOA Scorpy Test',
        'USE_AS_ARCHIVE': 'False',
        'FITS_SYSTEM_STATUS': 'development',
        'EXPORT_DESTINATIONS': '',
        'BLOCKED_URLS': 'fileontape,qareport,qametrics,qaforgui,tape,tapewrite,tapefile,taperead,xmltape,gmoscal,gmoscaltwilightdetails,update_headers,ingest_files,gmoscaltwilightfiles,gmoscalbiasfiles',
        'FITS_DB_BACKUP_DIR': "/backup",
        'FITS_SERVERNAME': 'scorpy.gemini.edu',
        'ORCID_ENABLED': 'False',
        'TZ': 'UTC',
        'PROCESSED_CALS_PATH': 'reduced_cals',
        'USING_PREVIEWS': 'False',
        'LOGREPORTS_USE_MATERIALIZED_VIEW': 'False',
        'EXPORT_UPLOAD_AUTH_COOKIE': 'scorpy_testing_4l@k]P__4013',
        'STORAGE_ROOT': '/data/dataflow/',
        'UPLOAD_AUTH_COOKIE': 'scorpy_testing_4l@k]P__4013',
    },
}
>>>>>>> d924ccc1


def get_hostname():
    hostname = socket.gethostname()
    if hostname is not None and '.' in hostname:
        hostname = hostname[:hostname.find('.')]
    return hostname


def get_fits_db_backup_dir():
    hostname = get_hostname()
    if hostname is None or hostname == 'arcdev' or hostname == 'archive':
        return '/backup'
    return "/sci/dataflow/FitsStorage_Backups/%s" % hostname
    

_config = None


def lookup_config(name, default_value):
    """ Lookup a config value with the given name and a default.

    Config values are returned via a 3-tiered lookup.  First, if the
    name is found in the environment, that is used to get the value.
    If not, it next looks at the _host_based_configs for this host
    to see if there is a host-specific value for that same name.
    Finally, it returns the default.
    """
    # TODO singleton wrap this - cheap anyway and will just be used at startup
    # try to load /etc/fitsstorage.conf
    # but be resilient if it is not found
    global _config

    if _config is None:
        config_path = os.getenv('FITSSTORAGE_CONFIG_FILE', None)
        if config_path is None:
            hostname = socket.gethostname()
            if hostname is not None and '.' in hostname:
                hostname = hostname[:hostname.find('.')]
            if hostname is not None:
                if hostname.startswith('cpo') or hostname.startswith('mko') or hostname.startswith('hbf') or \
                        hostname == 'arcdev' or hostname == 'archive':
                    config_path = '/etc/fitsstorage.conf'
                else:
                    config_path = '~/fitsstorage.conf'

        _config = configparser.ConfigParser()
        if os.path.exists(config_path):
            _config.read(config_path)
    env_value = os.getenv(name, None)
    if env_value is not None:
        # we found it via the environment, this takes precedence
        return env_value
    if 'FitsStorage' in _config:
        if name.lower() in _config['FitsStorage']:
            return _config['FitsStorage'][name.lower()]

    return default_value


def lookup_config_bool(name, default_value):
    retval_str = lookup_config(name, None)
    if retval_str is None:
        return default_value
    return retval_str.lower() in ['true', 't', '1', 'y', 'yes']


# Is this an archive server
use_as_archive = lookup_config_bool('USE_AS_ARCHIVE', False)

# AWS S3 info
using_s3              = lookup_config_bool('USING_S3', False)
s3_bucket_name        = lookup_config('S3_BUCKET_NAME', '')
s3_backup_bucket_name = lookup_config('S3_BACKUP_BUCKET_NAME', '')
s3_staging_area       = lookup_config('S3_STAGING_AREA', '')
aws_access_key        = lookup_config('AWS_ACCESS_KEY', '')
aws_secret_key        = lookup_config('AWS_SECRET_KEY', '')

# Staging area for uncompressed cache of compressed file being processed
z_staging_area = lookup_config('Z_STAGING_AREA', '/data/z_staging')

# Configure the path to the storage root here 
storage_root = lookup_config('STORAGE_ROOT', '/sci/dataflow')
dhs_perm = lookup_config('DHS_PERM', '/sci/dhs')
min_dhs_age_seconds = 15
max_dhs_validation_failures = 4

if(using_s3):
    storage_root = s3_staging_area

# Defer ingestion of files modified within the last defer_seconds seconds
# for at least a further defer_seconds seconds
# Set to zero to disable
defer_seconds = 4

# Target free space and number of files on storage_root for delete script
target_gb_free      = 250
target_max_files    = 8000000
delete_min_days_age = 365

# This is the path in the storage root where processed calibrations
# uploaded through the http server get stored.
upload_staging_path = lookup_config('UPLOAD_STAGING_PATH', '/data/upload_staging')

# This is the cookie value needed to allow uploading files.
# Leave it empty to disable upload authentication
# The cookie name is 'gemini_fits_upload_auth'
upload_auth_cookie = lookup_config('UPLOAD_AUTH_COOKIE', 'f3c6986fddfe42a8ce117203924c6983')

# This is the cookie supplied to servers we are exporting to.
export_upload_auth_cookie = lookup_config('EXPORT_UPLOAD_AUTH_COOKIE', 'f3c6986fddfe42a8ce117203924c6983')


# This is the magic cookie value needed to allow downloading any files
# without any other form of authentication
# The cookie name is 'gemini_fits_authorization'
# Leave it as None to disable this feature
magic_download_cookie = 'good_to_go'

# This is the magic cookie value needed to allow API access without
# any other authentication.
# Leave it as None to disable this feature
magic_api_cookie = 'f0a49ab56f80da436b59e1d8f20067f4'

# API backend stuff
provides_api = True
api_backend_location = lookup_config('API_BACKEND_LOCATION', 'localhost:8000')

# This is the list of downstream servers we export files we ingest to
export_destinations_str = lookup_config('EXPORT_DESTINATIONS', None)
if export_destinations_str is not None and export_destinations_str.strip() != "":
    export_destinations = export_destinations_str.split(',')
else:
    export_destinations = []

# Do we want to bzip2 files we export on the fly?
export_bzip = True

# This is the subdirectory in dataroot where processed_cals live
# Ops hosts override this to reduced_cals
processed_cals_path = lookup_config('PROCESSED_CALS_PATH', "reduced_cals_dev")
default_upload_path = lookup_config('DEFAULT_UPLOAD_PATH', '')

# This is the subdirectory in dataroot where preview files live
using_previews = lookup_config_bool('USING_PREVIEWS', False)
preview_path = "previews"

# The DAS calibration reduction path is used to find the last processing
# date for the gmoscal page's autodetect daterange feature
das_calproc_path = lookup_config('DAS_CALPROC_PATH', '/sci/dasgmos')

# Configure the site and other misc stuff here
# Especially for archive systems, make the servername a fully qualified domain name.
fits_servertitle   = lookup_config('FITS_SERVERTITLE', "CPO Fits Server")
fits_servername    = lookup_config('FITS_SERVERNAME', socket.gethostname())  # "cpofits-lv2"
fits_system_status = lookup_config('FITS_SYSTEM_STATUS', "production")

# Limit on number of results in open searches
fits_open_result_limit   = 500
fits_closed_result_limit = 10000

<<<<<<< HEAD
smtp_server = "localhost"
email_errors_to = "ooberdorf@gemini.edu"
=======
smtp_server     = "localhost"
email_errors_to = "oliver.oberdorf@noirlab.edu"
#email_errors_to = "phirst@gemini.edu"
>>>>>>> d924ccc1

# Configure the path the data postgres database here
fits_dbname                = lookup_config('FITS_DB_NAME', 'fitsdata')
fits_dbserver              = lookup_config('FITS_DB_SERVER', '')
fits_database              = 'postgresql://%s/%s' % (fits_dbserver, fits_dbname)
fits_database_pool_size    = 30
fits_database_max_overflow = 10

# Configure the auxillary data directory here
fits_aux_datadir = lookup_config('FITS_AUX_DATADIR', "/opt/FitsStorage/data")

# Configure the template directory here
template_root = fits_aux_datadir + "/templates"

# Configure the Backup Directory here
fits_db_backup_dir = lookup_config('FITS_DB_BACKUP_DIR', get_fits_db_backup_dir())

# Configure the LockFile Directory here
fits_lockfile_dir = lookup_config('FITS_LOCKFILE_DIR', "/data/logs")

# Configure the log directory here
fits_log_dir = lookup_config('FITS_LOG_DIR', "/data/logs/")

# Indicate if we are running in a docker context (to alter logging behavior)
is_docker_str = lookup_config('IS_DOCKER', "False")
if is_docker_str is not None and is_docker_str == "True":
    is_docker = True
else:
    is_docker = False

# Configure the tape scratch directory here
fits_tape_scratchdir = lookup_config('TAPESCRATCH', "/data/tapescratch")

# Configure install specifics such as database backend tweaks, apache presence, etc
# fsc_localmode is depreciated
using_apache = True
using_sqlite = False

# Publication database connection info
pubdb_host     = 'hbfmysql1.hi.gemini.edu'
pubdb_username = 'fitsdata'
pubdb_dbname   = 'apps-publications'
pubdb_remote   = lookup_config('PUBDB_REMOTE', 'https://localhost/ingest_publications')

# By default, all URLs on the server are active. List in blocked_urls any that you want to disable
blocked_urls_str = lookup_config('BLOCKED_URLS', 'debug,summary,diskfiles,ssummary,lsummary,standardobs,calibrations,xmlfilelist,fileontape,calmgr,upload_processed_cal,fitsverify,mdreport,fullheader,file,programsobserved,gmoscal,qareport,qametrics,qaforgui,stats,tape,tapewrite,tapefile,taperead,xmltape,notification,curation,observing_statistics,authentication')
if blocked_urls_str is not None:
    blocked_urls = blocked_urls_str.split(',')
else:
    blocked_urls = []

validation_def_path = lookup_config('VALIDATION_DEF_PATH', '/opt/FitsStorage/docs/dataDefinition')

logreports_use_materialized_view = lookup_config_bool('LOGREPORTS_USE_MATERIALIZED_VIEW', 'True')

orcid_client_id     = lookup_config('ORCID_CLIENT_ID', "APP-DBYNSNN5SCGF2G75")
orcid_client_secret = lookup_config('ORCID_CLIENT_SECRET', "66f21bdb-90f6-4219-bd81-f6b6af3bf34a")
<<<<<<< HEAD
orcid_server = lookup_config('ORCID_SERVER', 'sandbox.orcid.org')
orcid_enabled = lookup_config_bool('ORCID_ENABLED', True)
orcid_redirect_url = lookup_config('ORCID_REDIRECT_URL', 'http://%s/orcid' % fits_servername)
=======
orcid_server        = lookup_config('ORCID_SERVER', 'sandbox.orcid.org')
orcid_enabled       = lookup_config_bool('ORCID_ENABLED', True)
orcid_redirect_url  = lookup_config('ORCID_REDIRECT_URL', 'http://%s/orcid' % fits_servername)

#########################
# MiscFilesPlus Settings
mfp_aws_region_name       = lookup_config('MFP_AWS_REGION_NAME', 'us-west-2')
mfp_aws_access_key_id     = lookup_config('MFP_AWS_ACCESS_KEY_ID', aws_access_key)
mfp_aws_secret_access_key = lookup_config('MFP_AWS_SECRET_ACCESS_KEY', aws_secret_key)
mfp_aws_verify            = lookup_config('MFP_AWS_VERIFY', True)
mfp_aws_endpoint_url      = lookup_config('MFP_AWS_ENDPOINT_URL', None)
mfp_aws_profile_name      = lookup_config('MFP_AWS_PROFILE_NAME', None)
#########################

# time_zone = lookup_config('TZ', 'US/Hawaii')

# Init timezone
# os.environ['TZ'] = time_zone
# time.tzset()
>>>>>>> d924ccc1
<|MERGE_RESOLUTION|>--- conflicted
+++ resolved
@@ -6,180 +6,6 @@
 import os
 import socket
 import configparser
-
-""" Configuration defaults based on the hostname """
-<<<<<<< HEAD
-=======
-_host_based_configs = {
-    "hbffits-lv4": {
-        'USE_AS_ARCHIVE':                   'False',
-        'EXPORT_DESTINATIONS':              '',
-        'PUBDB_REMOTE':                     'https://localhost/ingest_publications',
-        'BLOCKED_URLS':                     '',
-        'FITS_SERVERTITLE':                 'TEST On-site FitsServer',
-        'FITS_SYSTEM_STATUS':               'development',
-        'UPLOAD_AUTH_COOKIE':               'qap_upload_processed_cal_ok',
-        'FITS_DB_BACKUP_DIR':               "/sci/dataflow/FitsStorage_Backups/hbffits-lv4",
-        'FITS_SERVERNAME':                  'hbffits-lv4.hi.gemini.edu',
-        'ORCID_REDIRECT_URL':               'http://hbffits-lv4/orcid',
-        'ORCID_ENABLED':                    'False',
-        'PROCESSED_CALS_PATH':              'reduced_cals_dev',
-        'DEFAULT_UPLOAD_PATH':              'upload_dev',
-        'LOGREPORTS_USE_MATERIALIZED_VIEW': 'False',
-    },
-    "mkofits-lv3": {
-        'USE_AS_ARCHIVE':      'False',
-        'EXPORT_DESTINATIONS': 'https://archive.gemini.edu',
-        'PUBDB_REMOTE':        'https://localhost/ingest_publications',
-        'BLOCKED_URLS':        '',
-        'FITS_SERVERTITLE':    'MKO Fits Server',
-        'FITS_SYSTEM_STATUS':  'production',
-        'UPLOAD_AUTH_COOKIE':  'qap_upload_processed_cal_ok',
-        'FITS_DB_BACKUP_DIR':  "/sci/dataflow/FitsStorage_Backups/mkofits-lv3",
-        'FITS_SERVERNAME':     'mkofits-lv3.hi.gemini.edu',
-        'ORCID_ENABLED':       'False',
-        'PROCESSED_CALS_PATH': 'reduced_cals'
-    },
-    "cpofits-lv3": {
-        'USE_AS_ARCHIVE':      'False',
-        'EXPORT_DESTINATIONS': 'https://archive.gemini.edu',
-        'PUBDB_REMOTE':        'https://localhost/ingest_publications',
-        'BLOCKED_URLS':        '',
-        'FITS_SERVERTITLE':    'CPO Fits Server',
-        'FITS_SYSTEM_STATUS':  'production',
-        'UPLOAD_AUTH_COOKIE':  'qap_upload_processed_cal_ok',
-        'FITS_DB_BACKUP_DIR':  "/sci/dataflow/FitsStorage_Backups/cpofits-lv3",
-        'FITS_SERVERNAME':     'cpofits-lv3.cl.gemini.edu',
-        'ORCID_ENABLED':       'False',
-        'TZ':                  'America/Santiago',
-        'PROCESSED_CALS_PATH': 'reduced_cals'
-    },
-    "cpofits-lv2": {
-        'USE_AS_ARCHIVE':      'False',
-        'EXPORT_DESTINATIONS': '',
-        'PUBDB_REMOTE':        'https://localhost/ingest_publications',
-        'BLOCKED_URLS':        '',
-        'FITS_SERVERTITLE':    'TEST On-site FitsServer (Chile)',
-        'FITS_SYSTEM_STATUS':  'development',
-        'UPLOAD_AUTH_COOKIE':  'qap_upload_processed_cal_ok',
-        'FITS_DB_BACKUP_DIR':  "/sci/dataflow/FitsStorage_Backups/cpofits-lv2",
-        'PROCESSED_CALS_PATH': 'reduced_cals_dev',
-        'DEFAULT_UPLOAD_PATH': 'upload_dev',
-    },
-    "hbffits-lv1": {
-        'USE_AS_ARCHIVE':      'False',
-        'EXPORT_DESTINATIONS': '',
-        'PUBDB_REMOTE':        'https://localhost/ingest_publications',
-        'BLOCKED_URLS':        '',
-        'FITS_SERVERTITLE':    'Dev On-site FitsServer (CentOS 7)',
-        'FITS_SYSTEM_STATUS':  'development',
-        'UPLOAD_AUTH_COOKIE':  'qap_upload_processed_cal_ok',
-        'FITS_DB_BACKUP_DIR':  "/sci/dataflow/FitsStorage_Backups/hbffits-lv1",
-        'DEFAULT_UPLOAD_PATH': 'upload_dev',
-        'PROCESSED_CALS_PATH': 'reduced_cals_dev'
-    },
-    "hbfqapdev-lv1": {
-        'USE_AS_ARCHIVE':      'False',
-        'EXPORT_DESTINATIONS': '',
-        'PUBDB_REMOTE':        'https://localhost/ingest_publications',
-        'BLOCKED_URLS':        '',
-        'FITS_SERVERTITLE':    'TEST QAP FitsServer (CentOS 7)',
-        'FITS_SYSTEM_STATUS':  'development',
-        'UPLOAD_AUTH_COOKIE':  'qap_upload_processed_cal_ok',
-        'FITS_DB_BACKUP_DIR':  "/sci/dataflow/FitsStorage_Backups/hbfqapdev-lv1",
-        'DEFAULT_UPLOAD_PATH': 'upload_dev',
-        'PROCESSED_CALS_PATH': 'reduced_cals_dev',
-        'ORCID_ENABLED':       'False',
-    },
-    "hbffitstest-lv1": {
-        'USE_AS_ARCHIVE':      'False',
-        'EXPORT_DESTINATIONS': '',
-        'PUBDB_REMOTE':        'https://localhost/ingest_publications',
-        'BLOCKED_URLS':        '',
-        'FITS_SERVERTITLE':    'TEST On-site FitsServer (CentOS 7)',
-        'FITS_SYSTEM_STATUS':  'development',
-        'UPLOAD_AUTH_COOKIE':  'qap_upload_processed_cal_ok',
-        'FITS_DB_BACKUP_DIR':  "/sci/dataflow/FitsStorage_Backups/hbffitstest-lv1",
-        'ORCID_ENABLED':       'False',
-        'DEFAULT_UPLOAD_PATH': 'upload_dev',
-        'PROCESSED_CALS_PATH': 'reduced_cals_dev',
-    },
-    "ooberdorf-ml1": {
-        'DHS_PERM':                  '/Users/ooberdorf/dhs',
-        'EXPORT_DESTINATIONS':       '',
-        'UPLOAD_AUTH_COOKIE':        'qap_upload_processed_cal_ok',
-        'DEFAULT_UPLOAD_PATH':       'upload_dev',
-        'PROCESSED_CALS_PATH':       'reduced_cals_dev',
-        'DAS_CALPROC_PATH':          '/Users/ooberdorf/das_calproc',
-        'STORAGE_ROOT':              '/Users/ooberdorf/dataflow',
-        'FITS_LOG_DIR':              '/Users/ooberdorf/fitslogs',
-        'FITS_AUX_DATADIR':          '/Users/ooberdorf/dev/FitsStorage/data',
-        'VALIDATION_DEF_PATH':       '/Users/ooberdorf/dev/FitsStorage/docs/dataDefinition',
-        'MFP_AWS_REGION_NAME':       'us-east-1',  # most likely WRONG for prod, this is for localstack
-        'MFP_AWS_ACCESS_KEY_ID':     'foo',
-        'MFP_AWS_SECRET_ACCESS_KEY': 'foo',
-        'MFP_AWS_VERIFY':            'True',
-        'MFP_AWS_ENDPOINT_URL':      'http://localhost:4566',
-        'MFP_AWS_PROFILE_NAME':      'localstack'
-    },
-    "some_actual_site_host": {
-        'EXPORT_DESTINATIONS': 'https://archive.gemini.edu',
-        'PUBDB_REMOTE':        'https://archive.gemini.edu/ingest_publications',
-        'BLOCKED_URLS':        '',
-        'DEFAULT_UPLOAD_PATH': 'upload_dev',
-        'PROCESSED_CALS_PATH': 'reduced_cals_dev'
-    },
-    "archive": {
-        'FITS_SERVERTITLE':                 'Gemini Observatory Archive',
-        'USE_AS_ARCHIVE':                   'True',
-        'FITS_SYSTEM_STATUS':               'production',
-        'EXPORT_DESTINATIONS':              '',
-        'BLOCKED_URLS':                     'fileontape,qareport,qametrics,qaforgui,tape,tapewrite,tapefile,taperead,'
-                                            'xmltape,gmoscal,gmoscaltwilightdetails,update_headers,ingest_files,'
-                                            'gmoscaltwilightfiles,gmoscalbiasfiles',
-        'FITS_DB_BACKUP_DIR':               "/backup",
-        'FITS_SERVERNAME':                  'archive.gemini.edu',
-        'ORCID_ENABLED':                    'False',
-        'TZ':                               'UTC',
-        'PROCESSED_CALS_PATH':              'reduced_cals',
-        'USING_PREVIEWS':                   'True',
-        'LOGREPORTS_USE_MATERIALIZED_VIEW': 'False',
-    },
-    "arcdev-disabled": {
-        'FITS_SERVERTITLE': 'TEST Archive (AWS) FitsServer (CentOS 7)',
-        'USE_AS_ARCHIVE': 'True',
-        'EXPORT_DESTINATIONS': '',
-        'FITS_SYSTEM_STATUS': 'development',
-        'BLOCKED_URLS': 'fileontape,qareport,qametrics,qaforgui,tape,tapewrite,tapefile,taperead,xmltape,gmoscal,gmoscaltwilightdetails,update_headers,ingest_files,gmoscaltwilightfiles,gmoscalbiasfiles',
-        'FITS_DB_BACKUP_DIR': "/backup",
-        'FITS_SERVERNAME': 'arcdev.gemini.edu',
-        'ORCID_REDIRECT_URL': 'http://arcdev.gemini.edu/orcid',
-        'TZ': 'UTC',
-        'DEFAULT_UPLOAD_PATH': 'upload_dev',
-        'PROCESSED_CALS_PATH': 'reduced_cals_dev',
-        'USING_PREVIEWS': 'True',
-        'ORCID_ENABLED': 'False',
-        'LOGREPORTS_USE_MATERIALIZED_VIEW': 'False',
-    },
-    "arcdev": {
-        'FITS_SERVERTITLE': 'GOA Scorpy Test',
-        'USE_AS_ARCHIVE': 'False',
-        'FITS_SYSTEM_STATUS': 'development',
-        'EXPORT_DESTINATIONS': '',
-        'BLOCKED_URLS': 'fileontape,qareport,qametrics,qaforgui,tape,tapewrite,tapefile,taperead,xmltape,gmoscal,gmoscaltwilightdetails,update_headers,ingest_files,gmoscaltwilightfiles,gmoscalbiasfiles',
-        'FITS_DB_BACKUP_DIR': "/backup",
-        'FITS_SERVERNAME': 'scorpy.gemini.edu',
-        'ORCID_ENABLED': 'False',
-        'TZ': 'UTC',
-        'PROCESSED_CALS_PATH': 'reduced_cals',
-        'USING_PREVIEWS': 'False',
-        'LOGREPORTS_USE_MATERIALIZED_VIEW': 'False',
-        'EXPORT_UPLOAD_AUTH_COOKIE': 'scorpy_testing_4l@k]P__4013',
-        'STORAGE_ROOT': '/data/dataflow/',
-        'UPLOAD_AUTH_COOKIE': 'scorpy_testing_4l@k]P__4013',
-    },
-}
->>>>>>> d924ccc1
 
 
 def get_hostname():
@@ -341,14 +167,8 @@
 fits_open_result_limit   = 500
 fits_closed_result_limit = 10000
 
-<<<<<<< HEAD
-smtp_server = "localhost"
-email_errors_to = "ooberdorf@gemini.edu"
-=======
 smtp_server     = "localhost"
 email_errors_to = "oliver.oberdorf@noirlab.edu"
-#email_errors_to = "phirst@gemini.edu"
->>>>>>> d924ccc1
 
 # Configure the path the data postgres database here
 fits_dbname                = lookup_config('FITS_DB_NAME', 'fitsdata')
@@ -406,11 +226,6 @@
 
 orcid_client_id     = lookup_config('ORCID_CLIENT_ID', "APP-DBYNSNN5SCGF2G75")
 orcid_client_secret = lookup_config('ORCID_CLIENT_SECRET', "66f21bdb-90f6-4219-bd81-f6b6af3bf34a")
-<<<<<<< HEAD
-orcid_server = lookup_config('ORCID_SERVER', 'sandbox.orcid.org')
-orcid_enabled = lookup_config_bool('ORCID_ENABLED', True)
-orcid_redirect_url = lookup_config('ORCID_REDIRECT_URL', 'http://%s/orcid' % fits_servername)
-=======
 orcid_server        = lookup_config('ORCID_SERVER', 'sandbox.orcid.org')
 orcid_enabled       = lookup_config_bool('ORCID_ENABLED', True)
 orcid_redirect_url  = lookup_config('ORCID_REDIRECT_URL', 'http://%s/orcid' % fits_servername)
@@ -423,11 +238,4 @@
 mfp_aws_verify            = lookup_config('MFP_AWS_VERIFY', True)
 mfp_aws_endpoint_url      = lookup_config('MFP_AWS_ENDPOINT_URL', None)
 mfp_aws_profile_name      = lookup_config('MFP_AWS_PROFILE_NAME', None)
-#########################
-
-# time_zone = lookup_config('TZ', 'US/Hawaii')
-
-# Init timezone
-# os.environ['TZ'] = time_zone
-# time.tzset()
->>>>>>> d924ccc1
+#########################