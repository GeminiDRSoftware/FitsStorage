import sys
import os
import traceback
import datetime
import time
import shutil
import re
from abc import ABC, abstractmethod

from fits_storage.orm import session_scope
from fits_storage.orm.diskfile import DiskFile
from fits_storage.logger import logger, setdebug, setdemon
from fits_storage.scripts.header_fixer2 import fix_and_copy
from fits_storage.utils.ingestqueue import IngestQueueUtil

from fits_storage.fits_storage_config import using_s3, storage_root


# Utility functions
def check_present(session, filename):
    """
    Check if the given filename is present in the database.
    """
    # TODO this assumes path is a match, bad joojoo
    df = session.query(DiskFile).filter(DiskFile.filename==filename).filter(DiskFile.present==True).first()
    if df:
        return True
    return False


class VisitingInstrumentABC(ABC):
    """
    Base class for visiting instrument handling.

    This provides the common framework/structure and the
    implementations handle the peculiarities of each.
    """
    def __init__(self, base_path, apply_fixes):
        self.base_path = base_path
        self.apply_fixes = apply_fixes
    
    def check_filename(self, filename):
        return filename not in ['.bplusvtoc_internal', '.vtoc_internal']

    @abstractmethod
    def get_files(self):
        raise NotImplementedError("subclasses must implement get_files()")

    def prep(self):
        return
    
    @abstractmethod
    def get_destination(self, filename):
        raise NotImplementedError("subclasses must implement get_destination()")

    @abstractmethod
    def get_dest_path(self, filename):
        raise NotImplementedError("subclasses must implement get_dest_path()")

    def get_dest_filename(self, filename):
        return os.path.basename(filename)
    
    @abstractmethod
    def get_destination(self, filename):
        raise NotImplementedError("subclasses must implement get_dest_path()")

    def copy_over(self, session, iq, logger, filename, dryrun, force):
        src = os.path.join(self.base_path, filename)
        dst_filename = self.get_dest_filename(src)
        logger.debug("Calcuating dst_path from src=%s" % src)
        dst_path = self.get_dest_path(filename)
        logger.debug("Creating dst from %s %s %s" % (storage_root, dst_path, dst_filename))
        dst = os.path.join(storage_root, dst_path, dst_filename)
        dest = os.path.join(storage_root, self.get_destination(filename))
        # If the Destination file already exists, skip it
        if not force and os.access(dst, os.F_OK | os.R_OK):
            logger.info("%s already exists on storage_root - skipping", filename)
            return True
        # If the source path is a directory, skip is
        if os.path.isdir(src):
            logger.info("%s is a directory - skipping", filename)
            return True
        # If one of these wierd things, skip it
        if not self.check_filename(filename):
            logger.info("%s is a wierd thing - skipping", filename)
            return True
        # If lastmod time is within 5 secs, DHS may still be writing it. Skip it
        lastmod = datetime.datetime.fromtimestamp(os.path.getmtime(src))
        age = datetime.datetime.now() - lastmod
        age = age.total_seconds()
        if age < 5:
            logger.debug("%s is too new (%.1f)- skipping this time round", filename, age)
            return False
        else:
            logger.debug("%s age is OK: %.1f seconds", filename, age)
        # OK, try and copy the file over.
        try:
            if dryrun:
                logger.info("Dryrun - not actually copying %s", filename)
            else:
                logger.info("Copying %s to %s", filename, storage_root)
                # We can't use shutil.copy, because it preserves mode of the
                # source file, making the umask totally useless. Under the hood,
                # copy is just a shutil.copyfile + shutil.copymode. We'll
                # use copyfile instead.
                if not os.path.exists(os.path.join(storage_root, dst_path)):
                    os.mkdir(os.path.join(storage_root, dst_path))
                if self.apply_fixes:
                    fix_and_copy(os.path.dirname(src), os.path.join(storage_root, dst_path), dst_filename)
                else:
                    shutil.copyfile(src, dst)
                logger.info("Adding %s to IngestQueue", filename)
                
                # iq.add_to_queue(dst_filename, dst_path, force=False, force_md5=False, after=None)
        except:
            logger.error("Problem copying %s to %s", src, storage_root)
            logger.error("Exception: %s : %s... %s", sys.exc_info()[0], sys.exc_info()[1],
                                                    traceback.format_tb(sys.exc_info()[2]))
            return False
        # Add it to the ingest queue here
        return True


class AlopekeZorroABC(VisitingInstrumentABC):
    def __init__(self, instr, path, apply_fixes):
        super().__init__(path, apply_fixes)
        self._instrument = instr

    def prep(self):
        if not os.path.exists(os.path.join(storage_root, self._instrument)):
            os.mkdir(os.path.join(storage_root, self._instrument))

    def get_files(self):
        for f in os.listdir(self.base_path):
            fullpath = os.path.join(self.base_path, f)
            if os.path.isdir(fullpath) and re.search(r'\d{8}', f):
                for datafile in os.listdir(fullpath):
                    if self._filename_re.search(datafile):
                        yield os.path.join(f, datafile)

    def get_destination(self, filename):
        return os.path.join(self._instrument, filename)

    def get_dest_path(self, filename):
        rel_path = os.path.split(filename)[0]
        return os.path.join(self._instrument, rel_path)


class Alopeke(AlopekeZorroABC):
    def __init__(self):
        super().__init__('alopeke', "/net/mkovisdata/home/alopeke/", True)
        self._filename_re = re.compile(r'N\d{8}A\d{4}[br].fits.bz2')


class Zorro(AlopekeZorroABC):
    def __init__(self, base_path="/net/cpostonfs-nv1/tier2/ins/sto/zorro/"):
        super().__init__('zorro', base_path, True)
        self._filename_re = re.compile(r'S\d{8}Z\d{4}[br].fits.bz2')


if __name__ == "__main__":
    # Option Parsing
    from optparse import OptionParser
    parser = OptionParser()
    parser.add_option("--dryrun", action="store_true", dest="dryrun", default=False, help="Don't actually do anything")
    parser.add_option("--debug", action="store_true", dest="debug", default=False, help="Increase log level to debug")
    parser.add_option("--demon", action="store_true", dest="demon", default=False, help="Run in background mode")
    parser.add_option("--force", action="store_true", dest="force", default=False,
                      help="Copy file even if present on disk")
    parser.add_option("--alopeke", action="store_true", dest="alopeke", default=False, help="Copy Alopeke data")
    parser.add_option("--zorro", action="store_true", dest="zorro", default=False, help="Copy Zorro data")
    parser.add_option("--zorro-old", action="store_true", dest="zorroold", default=False,
                      help="Copy Old Zorro data (from /sci/dataflow/zorro-old)")

    (options, args) = parser.parse_args()

    # Logging level to debug?
    setdebug(options.debug)
    setdemon(options.demon)

    # Annouce startup
    logger.info("*********  copy_from_visiting_instrument.py - starting up at %s" % datetime.datetime.now())

    if using_s3:
        logger.info("This should not be used with S3 storage. Exiting")
        sys.exit(1)


    logger.info("Doing Initial visiting instrument directory scan...")

    ingesters = list()
    if options.alopeke:
        ingesters.append(Alopeke())
    if options.zorro:
        ingesters.append(Zorro())
    if options.zorroold:
        ingesters.append(Zorro("/sci/dataflow/zorro-old"))
    if ingesters:
        for ingester in ingesters:
            # Get initial Alopeke directory listing
            dir_list = set(ingester.get_files())
            logger.info("... found %d files", len(dir_list))
            known_list = set()

            with session_scope() as session:
                logger.debug("Instantiating IngestQueueUtil object")
                iq = IngestQueueUtil(session, logger)

                # logger.info("Starting looping...")
                # while True:

                todo_list = dir_list - known_list
                logger.info("%d new files to check", len(todo_list))
                for filename in todo_list:
                    if 'tmp' in filename:
                        logger.info("Ignoring tmp file: %s", filename)
                        continue
                    fullname = filename
                    filename = os.path.split(filename)[1]
                    if check_present(session, filename):
                        logger.debug("%s is already present in database", filename)
                        known_list.add(filename)
                    else:
<<<<<<< HEAD
                        if ingester.copy_over(session, iq, logger, fullname, options.dryrun):
=======
                        if ingester.copy_over(session, iq, logger, fullname, options.dryrun, options.force):
>>>>>>> c8b2ed49
                            known_list.add(filename)
                # logger.debug("Pass complete, sleeping")
                # time.sleep(5)
                # logger.debug("Re-scanning")
                # dir_list = set(ingester.get_files())
    else:
        logger.info("No ingesters specified, nothing to copy")<|MERGE_RESOLUTION|>--- conflicted
+++ resolved
@@ -221,11 +221,7 @@
                         logger.debug("%s is already present in database", filename)
                         known_list.add(filename)
                     else:
-<<<<<<< HEAD
-                        if ingester.copy_over(session, iq, logger, fullname, options.dryrun):
-=======
                         if ingester.copy_over(session, iq, logger, fullname, options.dryrun, options.force):
->>>>>>> c8b2ed49
                             known_list.add(filename)
                 # logger.debug("Pass complete, sleeping")
                 # time.sleep(5)
