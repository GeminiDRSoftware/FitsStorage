import sys
import os
import traceback
import datetime
import time
import shutil
import re
from abc import ABC, abstractmethod

from fits_storage.orm import session_scope
from fits_storage.orm.diskfile import DiskFile
from fits_storage.logger import logger, setdebug, setdemon
from fits_storage.scripts.header_fixer2 import fix_and_copy
from fits_storage.utils.ingestqueue import IngestQueueUtil

from fits_storage.fits_storage_config import using_s3, storage_root


# Utility functions
def check_present(session, filename):
    """
    Check if the given filename is present in the database.
    """
    otherfilename = filename
    if otherfilename.endswith('.bz2'):
        otherfilename = otherfilename[:-4]
    else:
        otherfilename = "%.bz2" % otherfilename
    df = session.query(DiskFile).filter(DiskFile.filename==filename).filter(DiskFile.present==True).first()
    if df:
        return True
    df = session.query(DiskFile).filter(DiskFile.filename==otherfilename).filter(DiskFile.present==True).first()
    if df:
        return True
    return False


class VisitingInstrumentABC(ABC):
    """
    Base class for visiting instrument handling.

    This provides the common framework/structure and the
    implementations handle the peculiarities of each.
    """
    def __init__(self, base_path, apply_fixes, storage_root=storage_root):
        self.base_path = base_path
        self.apply_fixes = apply_fixes
        self.storage_root = storage_root
    
    def check_filename(self, filename):
        return filename not in ['.bplusvtoc_internal', '.vtoc_internal']

    @abstractmethod
    def get_files(self):
        raise NotImplementedError("subclasses must implement get_files()")

    def prep(self):
        return
    
    @abstractmethod
    def get_destination(self, filename):
        raise NotImplementedError("subclasses must implement get_destination()")

    @abstractmethod
    def get_dest_path(self, filename):
        raise NotImplementedError("subclasses must implement get_dest_path()")

    def get_dest_filename(self, filename):
        return os.path.basename(filename)
    
    @abstractmethod
    def get_destination(self, filename):
        raise NotImplementedError("subclasses must implement get_dest_path()")

    def target_found(self, dst):
        if os.access(dst, os.F_OK | os.R_OK):
            return True
        if dst.endswith('.bz2'):
            if os.access(dst[:-4], os.F_OK | os.R_OK):
                return True
        else:
            if os.access('%s.bz2' % dst, os.F_OK | os.R_OK):
                return True

    def copy_over(self, session, iq, logger, filename, dryrun, force):
        src = os.path.join(self.base_path, filename)
        dst_filename = self.get_dest_filename(src)
        logger.debug("Calcuating dst_path from src=%s" % src)
        dst_path = self.get_dest_path(filename)
        logger.debug("Creating dst from %s %s %s" % (self.storage_root, dst_path, dst_filename))
        dst = os.path.join(self.storage_root, dst_path, dst_filename)
        dest = os.path.join(self.storage_root, self.get_destination(filename))
        # If the Destination file already exists, skip it
        if not force and self.target_found(dst):
            logger.info("%s already exists on storage_root - skipping", filename)
            return True
        # If the source path is a directory, skip is
        if os.path.isdir(src):
            logger.info("%s is a directory - skipping", filename)
            return True
        # If one of these wierd things, skip it
        if not self.check_filename(filename):
            logger.info("%s is a wierd thing - skipping", filename)
            return True
        # If lastmod time is within 5 secs, DHS may still be writing it. Skip it
        lastmod = datetime.datetime.fromtimestamp(os.path.getmtime(src))
        age = datetime.datetime.now() - lastmod
        age = age.total_seconds()
        if age < 5:
            logger.debug("%s is too new (%.1f)- skipping this time round", filename, age)
            return False
        else:
            logger.debug("%s age is OK: %.1f seconds", filename, age)
        # OK, try and copy the file over.
        try:
            if dryrun:
                logger.info("Dryrun - not actually copying %s", filename)
            else:
                logger.info("Copying %s to %s", filename, self.storage_root)
                # We can't use shutil.copy, because it preserves mode of the
                # source file, making the umask totally useless. Under the hood,
                # copy is just a shutil.copyfile + shutil.copymode. We'll
                # use copyfile instead.
                if not os.path.exists(os.path.join(self.storage_root, dst_path)):
                    os.mkdir(os.path.join(self.storage_root, dst_path))
                if self.apply_fixes:
                    fix_and_copy(os.path.dirname(src), os.path.join(self.storage_root, dst_path), dst_filename)
                else:
                    shutil.copyfile(src, dst)
                logger.info("Adding %s to IngestQueue", filename)
                
                iq.add_to_queue(dst_filename, dst_path, force=False, force_md5=False, after=None)
        except:
            logger.error("Problem copying %s to %s", src, self.storage_root)
            logger.error("Exception: %s : %s... %s", sys.exc_info()[0], sys.exc_info()[1],
                                                    traceback.format_tb(sys.exc_info()[2]))
            return False
        # Add it to the ingest queue here
        return True


class AlopekeZorroABC(VisitingInstrumentABC):
    def __init__(self, instr, path, apply_fixes, storage_root=storage_root):
        super().__init__(path, apply_fixes, storage_root=storage_root)
        self._instrument = instr

    def prep(self):
        if not os.path.exists(os.path.join(self.storage_root, self._instrument)):
            os.mkdir(os.path.join(self.storage_root, self._instrument))

    def get_files(self):
        for f in os.listdir(self.base_path):
            fullpath = os.path.join(self.base_path, f)
            if os.path.isdir(fullpath) and re.search(r'^\d{8}$', f):
                for datafile in os.listdir(fullpath):
                    if self._filename_re.search(datafile):
                        yield os.path.join(f, datafile)

    def get_destination(self, filename):
        return os.path.join(self._instrument, filename)

    def get_dest_path(self, filename):
        rel_path = os.path.split(filename)[0]
        return os.path.join(self._instrument, rel_path)


class Alopeke(AlopekeZorroABC):
    def __init__(self):
        super().__init__('alopeke', "/net/mkovisdata/home/alopeke/", True)
        self._filename_re = re.compile(r'N\d{8}A\d{4}[br].fits.bz2')
<<<<<<< HEAD
        self._filename_re = re.compile(r'N20200218A\d{4}[br].fits.bz2')
=======
        self._filename_re = re.compile(r'N202006\d{2}A\d{4}[br].fits.bz2')
>>>>>>> f6f2de6c


class Zorro(AlopekeZorroABC):
    def __init__(self, base_path="/net/cpostonfs-nv1/tier2/ins/sto/zorro/"):
        super().__init__('zorro', base_path, True)
        self._filename_re = re.compile(r'S\d{8}Z\d{4}[br].fits.bz2')
        self._filename_re = re.compile(r'S202\d{5}Z\d{4}[br].fits.bz2')


class IGRINS(VisitingInstrumentABC):
<<<<<<< HEAD
    def __init__(self, base_path="/sci/dataflow/igrins/igrins-rawfiles/"):
        super().__init__(base_path, True)
        self._date_re = re.compile(r'[A-Z]{4}_(\d{8})_\d{4}.*\.fits')
=======
    def __init__(self, base_path="/Users/ooberdorf/Downloads/IGRINS/", storage_root=storage_root):
        super().__init__(base_path, True, storage_root=storage_root)
>>>>>>> f6f2de6c

    def prep(self):
        if not os.path.exists(os.path.join(self.storage_root, 'igrins')):
            os.mkdir(os.path.join(self.storage_root, 'igrins'))

    def get_files(self):
        for f in os.listdir(self.base_path):
            if self._date_re.match(f):
                yield f

    def get_destination(self, filename):
        result = self._date_re.match(os.path.basename(filename))
        ymd = result.group(1)
        return os.path.join('igrins', ymd, filename)

    def get_dest_path(self, filename):
        result = self._date_re.match(os.path.basename(filename))
        ymd = result.group(1)
        return os.path.join('igrins', ymd)

if __name__ == "__main__":
    # Option Parsing
    from optparse import OptionParser
    parser = OptionParser()
    parser.add_option("--dryrun", action="store_true", dest="dryrun", default=False, help="Don't actually do anything")
    parser.add_option("--debug", action="store_true", dest="debug", default=False, help="Increase log level to debug")
    parser.add_option("--demon", action="store_true", dest="demon", default=False, help="Run in background mode")
    parser.add_option("--force", action="store_true", dest="force", default=False,
                      help="Copy file even if present on disk")
    parser.add_option("--alopeke", action="store_true", dest="alopeke", default=False, help="Copy Alopeke data")
    parser.add_option("--zorro", action="store_true", dest="zorro", default=False, help="Copy Zorro data")
    parser.add_option("--zorro-old", action="store_true", dest="zorroold", default=False,
                      help="Copy Old Zorro data (from /sci/dataflow/zorro-old)")
    parser.add_option("--igrins", action="store_true", dest="igrins", default=False, help="Copy IGRINS data")

    (options, args) = parser.parse_args()

    # Logging level to debug?
    setdebug(options.debug)
    setdemon(options.demon)

    # Annouce startup
    logger.info("*********  copy_from_visiting_instrument.py - starting up at %s" % datetime.datetime.now())

    if using_s3:
        logger.info("This should not be used with S3 storage. Exiting")
        sys.exit(1)
    if options.demon and options.force:
        logger.info("Force not not available when running as daemon")
        sys.exit(2)

    logger.info("Doing Initial visiting instrument directory scan...")

    ingesters = list()
    if options.alopeke:
        ingesters.append(Alopeke())
    if options.zorro:
        ingesters.append(Zorro())
    if options.zorroold:
        ingesters.append(Zorro("/sci/dataflow/zorro-old"))
    if options.igrins:
        ingesters.append(IGRINS())
    if ingesters:
        known_list = set()

        with session_scope() as session:
            done = False
            while not done:
                for ingester in ingesters:
                    # Get initial Alopeke directory listing
                    dir_list = set(ingester.get_files())
                    logger.info("... found %d files", len(dir_list))

                    logger.debug("Instantiating IngestQueueUtil object")
                    iq = IngestQueueUtil(session, logger)

                    # logger.info("Starting looping...")
                    # while True:

                    todo_list = dir_list - known_list
                    logger.info("%d new files to check", len(todo_list))
                    for filename in todo_list:
                        if 'tmp' in filename:
                            logger.info("Ignoring tmp file: %s", filename)
                            continue
                        fullname = filename
                        filename = os.path.split(filename)[1]
                        if check_present(session, filename):
                            logger.debug("%s is already present in database", filename)
                            known_list.add(filename)
                        else:
                            if ingester.copy_over(session, iq, logger, fullname, options.dryrun, options.force):
                                known_list.add(filename)
                if options.demon:
                    logger.debug("Pass complete, sleeping")
                    time.sleep(300)
                else:
                    done = True
                    logger.debug("Exiting")
    else:
        logger.info("No ingesters specified, nothing to copy")<|MERGE_RESOLUTION|>--- conflicted
+++ resolved
@@ -168,11 +168,7 @@
     def __init__(self):
         super().__init__('alopeke', "/net/mkovisdata/home/alopeke/", True)
         self._filename_re = re.compile(r'N\d{8}A\d{4}[br].fits.bz2')
-<<<<<<< HEAD
-        self._filename_re = re.compile(r'N20200218A\d{4}[br].fits.bz2')
-=======
         self._filename_re = re.compile(r'N202006\d{2}A\d{4}[br].fits.bz2')
->>>>>>> f6f2de6c
 
 
 class Zorro(AlopekeZorroABC):
@@ -183,14 +179,9 @@
 
 
 class IGRINS(VisitingInstrumentABC):
-<<<<<<< HEAD
-    def __init__(self, base_path="/sci/dataflow/igrins/igrins-rawfiles/"):
-        super().__init__(base_path, True)
+    def __init__(self, base_path="/sci/dataflow/igrins/igrins-rawfiles/", storage_root=storage_root):
+        super().__init__(base_path, True, storage_root=storage_root)
         self._date_re = re.compile(r'[A-Z]{4}_(\d{8})_\d{4}.*\.fits')
-=======
-    def __init__(self, base_path="/Users/ooberdorf/Downloads/IGRINS/", storage_root=storage_root):
-        super().__init__(base_path, True, storage_root=storage_root)
->>>>>>> f6f2de6c
 
     def prep(self):
         if not os.path.exists(os.path.join(self.storage_root, 'igrins')):
