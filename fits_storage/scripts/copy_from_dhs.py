--- conflicted
+++ resolved
@@ -140,11 +140,8 @@
 
 
 _seen_validation_failures = dict()
-<<<<<<< HEAD
 _pending_email = None
-=======
 _fits_verify_failures = dict()
->>>>>>> 76f2f80d
 
 
 def validate(fullpath):
@@ -330,7 +327,7 @@
                  else:
                      if copy_over(session, iq, logger, filename, options.dryrun):
                          known_list.add(filename)
-<<<<<<< HEAD
+
              if _pending_email and smtp_server:
                  subject = "ERROR - copy_from_dhs validation failures"
 
@@ -346,7 +343,6 @@
 
                  _pending_email = None
 
-=======
              count = count+1
              if count >= 1000:
                  count = 0
@@ -360,7 +356,7 @@
                  _md5_cache.rotate()
                  _today_str = get_fake_ut()
                  _yesterday_str = gemini_date('yesterday')
->>>>>>> 76f2f80d
+
              logger.debug("Pass complete, sleeping")
              time.sleep(5)
              logger.debug("Re-scanning")
