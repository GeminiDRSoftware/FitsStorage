import smtplib

import sys
import os
import traceback
import datetime
import time
import shutil

import astrodata
from fits_storage.orm import session_scope
from fits_storage.orm.diskfile import DiskFile
from fits_storage.logger import logger, setdebug, setdemon
from fits_storage.utils.ingestqueue import IngestQueueUtil
from fits_storage.fits_storage_config import using_s3, storage_root, dhs_perm, min_dhs_age_seconds, smtp_server, \
                                             max_dhs_validation_failures



"""
Script to copy files from the DHS staging area into Dataflow.
"""


# Utility functions
def check_present(session, filename):
<<<<<<< HEAD
    """
    Check if the file is present as a `fits_storage.orm.DiskFile`

    This function checks in the given session if the filename exists
    in the `fits_storage.orm.DiskFile` table with the `present`
    flag set to True.


    Parameters
    ----------

    session : `sqlalchemy.orm.session.Session`
        SQLAlchemy session to check against
    filename : str
        Name of the file to look for

    Returns
    -------
        True if a record exists in `fits_storage.orm.DiskFile` for this filename with `present` set to True
    """
    df = session.query(DiskFile).filter(DiskFile.filename==filename).filter(DiskFile.present==True).first()
    return True if df else False


=======
    df = session.query(DiskFile).filter(DiskFile.filename==filename).filter(DiskFile.present == True).first()
    return True if df else False


_seen_validation_failures = dict()


def validate(fullpath):
    reason = None
    if not fullpath.endswith('.fits'):
        return True
    else:
        try:
            ad = astrodata.open(fullpath)
            if 'TELESCOP' in ad.phu:
                telescop = ad.phu['TELESCOP']
                if telescop == 0:
                    reason = 'Bad value %s for TELESCOP in file %s' % (telescop, fullpath)
            else:
                reason = 'TELESCOP keyword missing in file %s' % fullpath
        except:
            reason = "Unable to open file in astrodata, returning as invalid: %s" % fullpath
    if reason is not None:
        if fullpath not in _seen_validation_failures:
            _seen_validation_failures[fullpath] = 1
        else:
            num_failures = _seen_validation_failures[fullpath]
            _seen_validation_failures[fullpath] = num_failures+1

        num_failures = _seen_validation_failures[fullpath]

        logger.warn(reason)

        if num_failures == max_dhs_validation_failures:

            if smtp_server:
                # First time it fails, send an email error message
                # we don't want to continually spam it and we will be retrying...
                subject = "ERROR - %s validation failed" % fullpath

                mailfrom = 'fitsdata@gemini.edu'
                mailto = ['fitsdata@gemini.edu']

                message = "From: %s\r\nTo: %s\r\nSubject: %s\r\n\r\n%s" % (
                mailfrom, ", ".join(mailto), subject, reason)

                server = smtplib.SMTP(smtp_server)
                server.sendmail(mailfrom, mailto, message)
                server.quit()

        return False
    return True


>>>>>>> 2259bb88
def copy_over(session, iq, logger, filename, dryrun):
    """
    Copy the given file over from DHS and add it to the ingest queue.

    This method copies the given file over from the DHS staging area
    into Dataflow and adds it to the ingest queue.

    Parameters
    ----------

    session : `sqlalchemy.orm.session.Session`
        SQLAlchemy session (unused)
    iq : `fits_storage.orm.ingestqueue.IngestQueue`
        Ingest queue to add file to after copying to dataflow
    logger : `logging.logger`
        Logger for log messages
    filename : str
        Name of file to copy
    dryrun : bool
        If True, don't actually copy or add to ingest queue, just check

    Returns
    -------
        True if the file was copied or intentionally ignored (directory, known bad, etc.), False if it was not
    """
    src = os.path.join(dhs_perm, filename)
    dest = os.path.join(storage_root, filename)
    # If the Destination file already exists, skip it
    if os.access(dest, os.F_OK | os.R_OK):
        logger.info("%s already exists on storage_root - skipping", filename)
        return True
    # If the source path is a directory, skip is
    if os.path.isdir(src):
        logger.info("%s is a directory - skipping", filename)
        return True
    # If one of these wierd things, skip it
    if filename in ['.bplusvtoc_internal', '.vtoc_internal']:
        logger.info("%s is a wierd thing - skipping", filename)
        return True
    # If lastmod time is within 5 secs, DHS may still be writing it. Skip it
    lastmod = datetime.datetime.fromtimestamp(os.path.getmtime(src))
    age = datetime.datetime.now() - lastmod
    age = age.total_seconds()
    if age < min_dhs_age_seconds:
        logger.debug("%s is too new (%.1f)- skipping this time round", filename, age)
        return False
    elif not validate(src):
        logger.debug("%s validation failed, not copying now", filename)
        return False
    else:
        logger.debug("%s age is OK: %.1f seconds", filename, age)
    # OK, try and copy the file over.
    try:
        if dryrun:
            logger.info("Dryrun - not actually copying %s", filename)
        else:
            logger.info("Copying %s to %s", filename, storage_root)
            # We can't use shutil.copy, because it preserves mode of the
            # source file, making the umask totally useless. Under the hood,
            # copy is just a shutil.copyfile + shutil.copymode. We'll
            # use copyfile instead.
            dst = os.path.join(storage_root, os.path.basename(src))
            shutil.copyfile(src, dst)
            logger.info("Adding %s to IngestQueue", filename)
            iq.add_to_queue(filename, '', force=False, force_md5=False, after=None)
    except:
        logger.error("Problem copying %s to %s", src, storage_root)
        logger.error("Exception: %s : %s... %s", sys.exc_info()[0], sys.exc_info()[1],
                                                 traceback.format_tb(sys.exc_info()[2]))
        return False
    # Add it to the ingest queue here
    return True


if __name__ == "__main__":
<<<<<<< HEAD

=======
>>>>>>> 2259bb88
    # Option Parsing
    from optparse import OptionParser
    parser = OptionParser()
    parser.add_option("--dryrun", action="store_true", dest="dryrun", default=False, help="Don't actually do anything")
    parser.add_option("--debug", action="store_true", dest="debug", default=False, help="Increase log level to debug")
    parser.add_option("--demon", action="store_true", dest="demon", default=False, help="Run in background mode")

    (options, args) = parser.parse_args()

    # Logging level to debug?
    setdebug(options.debug)
    setdemon(options.demon)

    # Annouce startup
    logger.info("*********  copy_from_dhs.py - starting up at %s" % datetime.datetime.now())

    if using_s3:
        logger.info("This should not be used with S3 storage. Exiting")
        sys.exit(1)

    logger.info("Doing Initial DHS directory scan...")
    # Get initial DHS directory listing
    dhs_list = set(os.listdir(dhs_perm))
    logger.info("... found %d files", len(dhs_list))
    known_list = set()

    with session_scope() as session:
         logger.debug("Instantiating IngestQueueUtil object")
         iq = IngestQueueUtil(session, logger)
         logger.info("Starting looping...")
         while True:
             todo_list = dhs_list - known_list
             logger.info("%d new files to check", len(todo_list))
             for filename in todo_list:
                 if 'tmp' in filename:
                     logger.info("Ignoring tmp file: %s", filename)
                     continue
                 filename = os.path.split(filename)[1]
                 if check_present(session, filename):
                     logger.debug("%s is already present in database", filename)
                     known_list.add(filename)
                 else:
                     if copy_over(session, iq, logger, filename, options.dryrun):
                         known_list.add(filename)
             logger.debug("Pass complete, sleeping")
             time.sleep(5)
             logger.debug("Re-scanning")
             dhs_list = set(os.listdir(dhs_perm))
<|MERGE_RESOLUTION|>--- conflicted
+++ resolved
@@ -24,7 +24,6 @@
 
 # Utility functions
 def check_present(session, filename):
-<<<<<<< HEAD
     """
     Check if the file is present as a `fits_storage.orm.DiskFile`
 
@@ -45,11 +44,6 @@
     -------
         True if a record exists in `fits_storage.orm.DiskFile` for this filename with `present` set to True
     """
-    df = session.query(DiskFile).filter(DiskFile.filename==filename).filter(DiskFile.present==True).first()
-    return True if df else False
-
-
-=======
     df = session.query(DiskFile).filter(DiskFile.filename==filename).filter(DiskFile.present == True).first()
     return True if df else False
 
@@ -104,7 +98,6 @@
     return True
 
 
->>>>>>> 2259bb88
 def copy_over(session, iq, logger, filename, dryrun):
     """
     Copy the given file over from DHS and add it to the ingest queue.
@@ -180,10 +173,6 @@
 
 
 if __name__ == "__main__":
-<<<<<<< HEAD
-
-=======
->>>>>>> 2259bb88
     # Option Parsing
     from optparse import OptionParser
     parser = OptionParser()
