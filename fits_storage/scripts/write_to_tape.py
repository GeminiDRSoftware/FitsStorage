--- conflicted
+++ resolved
@@ -163,11 +163,7 @@
                 else:
                     actual_diskfiles.append(df)
 
-<<<<<<< HEAD
-        files = actual_diskfiles
-=======
         diskfiles = actual_diskfiles
->>>>>>> 547c2e61
 
     if options.skip:
         logger.info("Checking for duplication to any tapes")
