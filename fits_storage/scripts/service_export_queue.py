--- conflicted
+++ resolved
@@ -115,15 +115,11 @@
                         logger.info("Exporting %s, (%d in queue)", eq.filename, export_queue.length())
 
                         try:
-<<<<<<< HEAD
-                            success = export_queue.export_file(eq.filename, eq.path, eq.destination,
+                            success, details = export_queue.export_file(eq.filename, eq.path, eq.destination,
                                                                header_fields=eq.header_fields,
                                                                md5_before_header=eq.md5_before_header,
                                                                md5_after_header=eq.md5_after_header,
                                                                reject_new=eq.reject_new)
-=======
-                            success, details = export_queue.export_file(eq.filename, eq.path, eq.destination)
->>>>>>> 8d895ed4
                         except (urllib.error.URLError, ssl.SSLError, ValueError):
                             logger.info("Problem Exporting File - Rolling back")
                             # Originally we set the inprogress flag back to False at the point that we abort.
