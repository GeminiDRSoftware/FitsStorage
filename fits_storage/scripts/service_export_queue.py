--- conflicted
+++ resolved
@@ -116,17 +116,12 @@
                         logger.info("Exporting %s, (%d in queue)", eq.filename, export_queue.length())
 
                         try:
-<<<<<<< HEAD
-                            success, details = export_queue.export_file(eq.filename, eq.path, eq.destination)
-                        except (RequestException, ssl.SSLError, ValueError):
-=======
                             success, details = export_queue.export_file(eq.filename, eq.path, eq.destination,
                                                                header_fields=eq.header_fields,
                                                                md5_before_header=eq.md5_before_header,
                                                                md5_after_header=eq.md5_after_header,
                                                                reject_new=eq.reject_new)
-                        except (urllib.error.URLError, ssl.SSLError, ValueError):
->>>>>>> 873ab3df
+                        except (RequestException, ssl.SSLError, ValueError):
                             logger.info("Problem Exporting File - Rolling back")
                             # Originally we set the inprogress flag back to False at the point that we abort.
                             # But that can lead to an immediate re-try and subsequent rapid rate re-failures,
