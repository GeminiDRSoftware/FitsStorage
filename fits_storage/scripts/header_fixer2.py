import astropy.io.fits as pf
from bz2 import BZ2File
import os
from argparse import ArgumentParser
from datetime import datetime, timedelta


def open_image(path):
    if path.endswith('.bz2'):
        return BZ2File(path)

    return open(path, 'rb')


def output_file(path):
    if path.endswith('.bz2'):
        return BZ2File(path, 'wb')

    return open(path, 'wb')


def fix_zorro_or_alopeke(fits, instr):
    pheader = fits[0].header
    if 'INSTRUME' not in pheader:
        return False
    inst = pheader['INSTRUME']
    if inst.strip() != instr:
        return False
    retval = False
    if 'Object' in pheader and 'OBJECT' not in pheader:
        pheader['OBJECT'] = pheader['Object']
        del pheader['Object']
    if 'OBSTYPE' in pheader and pheader['OBSTYPE'] is not None:
        pheader['OBSTYPE'] = pheader['OBSTYPE'].upper()
    if 'GEMPRGID' in pheader:
        if 'OBSID' not in pheader or pheader['OBSID'] == pheader['GEMPRGID']:
            pheader['OBSID'] = "%s-0" % pheader['GEMPRGID']
            retval = True
        if 'DATALAB' not in pheader:
            pheader['DATALAB'] = "%s-0" % pheader['OBSID']
            retval = True
    if 'CRVAL1' in pheader:
        val = pheader['CRVAL1']
        if isinstance(val, str):
            pheader['CRVAL1'] = float(val)
            retval = True
    if 'CRVAL2' in pheader:
        val = pheader['CRVAL2']
        if isinstance(val, str):
            pheader['CRVAL2'] = float(val)
            retval = True
    if 'RELEASE' not in pheader:
        if 'OBSTIME' in pheader and pheader['OBSTIME'] is not None:
            try:
                obstime = pheader['OBSTIME']
                dt = datetime.utcfromtimestamp(int(obstime))
                if 'CAL' not in pheader['OBSID']:
                    pheader['RELEASE'] = (dt + timedelta(days=365)).strftime('%Y-%m-%d')
                else:
                    pheader['RELEASE'] = dt.strftime('%Y-%m-%d')
            except Exception as e:
                print("Unable to determine release date, continuing")
    return retval


<<<<<<< HEAD
def fix_igrins(fits):
    pheader = fits[0].header
    if 'INSTRUME' not in pheader:
        return False
    inst = pheader['INSTRUME']
    if inst.strip() != 'IGRINS':
        return False
    retval = False
    progid = None
    if 'GEMPRGID' in pheader:
        progid = pheader['GEMPRGID']
    elif 'GEMPRID' in pheader:
        progid = pheader['GEMPRID']
        pheader['GEMPRGID'] = pheader['GEMPRID']
    if progid is not None:
        if 'OBSID' not in pheader or pheader['OBSID'] == progid:
            pheader['OBSID'] = "%s-0" % progid
            retval = True
        elif 'OBSID' in pheader and isinstance(pheader['OBSID'], int):
            obsid = pheader['OBSID']
            pheader['OBSID'] = "%s-%s" % (progid, obsid)
        if 'DATALAB' not in pheader:
            pheader['DATALAB'] = "%s-0" % pheader['OBSID']
            retval = True
    return retval
=======
def fix_zorro(fits):
    return fix_zorro_or_alopeke(fits, 'Zorro')


def fix_alopeke(fits):
    return fix_zorro_or_alopeke(fits, 'Alopeke')
>>>>>>> f7fb8fe8


def fix_and_copy(src_dir, dest_dir, fn):
    path = os.path.join(src_dir, fn)
    tmppath = None
    if fn.endswith('.bz2'):
        tmppath = os.path.join('/tmp/', fn[:-4])
        os.system('bzcat %s > %s' % (path, tmppath))

    df = os.path.join(dest_dir, fn)
    try:
        fits = pf.open(open_image(tmppath), do_not_scale_image_data=True)
        if fix_zorro(fits):
            fits[0].header['HISTORY'] = 'Corrected metadata: Zorro fixes'
<<<<<<< HEAD
        if fix_igrins(fits):
            fits[0].header['HISTORY'] = 'Corrected metadata: IGRINS fixes'
=======
        if fix_alopeke(fits):
            fits[0].header['HISTORY'] = 'Corrected metadata: Alopeke fixes'
>>>>>>> f7fb8fe8
        fits.writeto(output_file(df), output_verify='silentfix+exception')
    except (IOError, ValueError) as e:
        print('{0} >> {1}'.format(fn, e))
        if os.path.exists(df):
            os.unlink(df)
    finally:
        if tmppath is not None:
            os.unlink(tmppath)


if __name__ == "__main__":
    parser = ArgumentParser()
    parser.add_argument("--src", action="store", type=str, dest="src_dir",
                        help="Source directory")
    parser.add_argument("--dest", action="store", type=str, dest="dest_dir",
                        help="Destination directory")
    parser.add_argument('path', nargs='+', help='Path of a file or a folder of files.')

    options = parser.parse_args()
    src_dir = options.src_dir
    dest_dir = options.dest_dir

    if src_dir == dest_dir:
        print('destination cannot be the same as the source')
    files = options.path

    for fn in files:
        fix_and_copy(src_dir, dest_dir, fn)<|MERGE_RESOLUTION|>--- conflicted
+++ resolved
@@ -63,7 +63,14 @@
     return retval
 
 
-<<<<<<< HEAD
+def fix_zorro(fits):
+    return fix_zorro_or_alopeke(fits, 'Zorro')
+
+
+def fix_alopeke(fits):
+    return fix_zorro_or_alopeke(fits, 'Alopeke')
+
+
 def fix_igrins(fits):
     pheader = fits[0].header
     if 'INSTRUME' not in pheader:
@@ -89,14 +96,6 @@
             pheader['DATALAB'] = "%s-0" % pheader['OBSID']
             retval = True
     return retval
-=======
-def fix_zorro(fits):
-    return fix_zorro_or_alopeke(fits, 'Zorro')
-
-
-def fix_alopeke(fits):
-    return fix_zorro_or_alopeke(fits, 'Alopeke')
->>>>>>> f7fb8fe8
 
 
 def fix_and_copy(src_dir, dest_dir, fn):
@@ -111,13 +110,10 @@
         fits = pf.open(open_image(tmppath), do_not_scale_image_data=True)
         if fix_zorro(fits):
             fits[0].header['HISTORY'] = 'Corrected metadata: Zorro fixes'
-<<<<<<< HEAD
+        if fix_alopeke(fits):
+            fits[0].header['HISTORY'] = 'Corrected metadata: Alopeke fixes'
         if fix_igrins(fits):
             fits[0].header['HISTORY'] = 'Corrected metadata: IGRINS fixes'
-=======
-        if fix_alopeke(fits):
-            fits[0].header['HISTORY'] = 'Corrected metadata: Alopeke fixes'
->>>>>>> f7fb8fe8
         fits.writeto(output_file(df), output_verify='silentfix+exception')
     except (IOError, ValueError) as e:
         print('{0} >> {1}'.format(fn, e))
