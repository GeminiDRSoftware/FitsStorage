--- conflicted
+++ resolved
@@ -12,25 +12,9 @@
     Sets the area column of the footprint table to be a polygon defined in fp.
 
     """
-<<<<<<< HEAD
-    print("footprint[0][0]=%s" % fp[0][0])
-    print("footprint[0][1]=%s" % fp[0][1])
-    print("footprint[1][0]=%s" % fp[1][0])
-    print("footprint[1][1]=%s" % fp[1][1])
-    print("footprint[2][0]=%s" % fp[2][0])
-    print("footprint[2][1]=%s" % fp[2][1])
-    print("footprint[3][0]=%s" % fp[3][0])
-    print("footprint[3][1]=%s" % fp[3][1])
-    print("footprint=%s" % fp)
-    form1 = "'({}, {}), ({}, {}), ({}, {}), ({}, {}))'" 
-    # fptext = form1.format((fp[0][0], fp[0][1], fp[1][0], fp[1][1], fp[2][0],
-    #                        fp[2][1], fp[3][0], fp[3][1]))
-    fptext = "'((%s, %s), (%s, %s), (%s, %s), (%s, %s))'" % (fp[0][0], fp[0][1], fp[1][0], fp[1][1], fp[2][0],
-=======
     form1 = "'(({}, {}), ({}, {}), ({}, {}), ({}, {}))'" 
 
     fptext = form1.format(fp[0][0], fp[0][1], fp[1][0], fp[1][1], fp[2][0],
->>>>>>> 42469039
                            fp[2][1], fp[3][0], fp[3][1])
     session.execute("UPDATE footprint set area = {} where id={}".format(fptext, id))
     session.commit()
