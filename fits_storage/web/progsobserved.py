"""
This is the Fits Storage Web Summary module. It provides the functions
which query the database and generate html for the web header
summaries.
"""
from fits_storage.core.orm.header import Header
from fits_storage.core.orm.diskfile import DiskFile
from fits_storage.core.orm.file import File
<<<<<<< HEAD
from fits_storage.server.orm.publication import Publication

from fits_storage.db.selection import sayselection, queryselection
=======
from fits_storage.db.selection import Selection
>>>>>>> 38b7a337
from . import templating
from sqlalchemy import join, func
import datetime

from fits_storage.gemini_metadata_utils import gemini_date

from fits_storage.server.wsgi.context import get_context


@templating.templated("progsobserved.html")
def progsobserved(selection):
    """
    This function generates a list of programs observed on a given night
    """

    if ("date" not in selection) and ("daterange" not in selection):
        selection["date"] = gemini_date("today")

    session = get_context().session

    # the basic query in this case
    query = session.query(Header.program_id)\
        .select_from(join(join(DiskFile, File), Header))

    # Add the selection criteria
    query = selection.filter(query)

    # Knock out null values. No point showing them as None for engineering files
    query = query.filter(Header.program_id != None)

    # And the group by clause
    progs_query = query.group_by(Header.program_id)

    return dict(
<<<<<<< HEAD
        selection=sayselection(selection),
        progs=[p[0] for p in progs_query],
        joined_sel='/'.join(list(selection.values()))
=======
        selection = selection.say(),
        progs     = [p[0] for p in progs_query],
        joined_sel = '/'.join(list(selection.values()))
>>>>>>> 38b7a337
        )


@templating.templated("sitemap.xml", content_type='text/xml')
def sitemap():
    """
    This generates a sitemap.xml for Google et al.
    We advertise a page for each program that we have data for... :-)
    """

    now = datetime.datetime.utcnow()
    year = datetime.timedelta(days=365).total_seconds()

    session = get_context().session

    items = []

    # query for the programs
    query = session.query(Header.program_id, func.max(Header.ut_datetime))\
        .group_by(Header.program_id)\
        .filter(Header.engineering == False)\
        .filter(Header.calibration_program == False)

    for prog, last in query:
        item = dict()
        item['prog'] = prog
        try:
            item['last'] = last.date().isoformat()
            interval = now - last
            if interval.total_seconds() < year:
                item['freq'] = 'weekly'
            else:
                item['freq'] = 'yearly'
            items.append(item)
        except AttributeError:
            pass

    # query for publications
    query = session.query(Publication)

    # This is a little kludgey. The template outputs searchform/{{ item.prog }}
    for publication in query:
        item = dict()
        item['prog'] = f'publication={publication.bibcode}'

        program_ids = []
        for program in publication.programs:
            program_ids.append(program.program_id)
        last = session.query(func.max(Header.ut_datetime))\
            .filter(Header.program_id.in_(program_ids)).first()
        if last:
            last = last[0]
            item['last'] = last.date().isoformat()
            interval = now - last
            if interval.total_seconds() < year:
                item['freq'] = 'weekly'
            else:
                item['freq'] = 'yearly'
        items.append(item)

    return dict(items=items)<|MERGE_RESOLUTION|>--- conflicted
+++ resolved
@@ -3,23 +3,16 @@
 which query the database and generate html for the web header
 summaries.
 """
+from sqlalchemy import join, func
+import datetime
+
 from fits_storage.core.orm.header import Header
 from fits_storage.core.orm.diskfile import DiskFile
 from fits_storage.core.orm.file import File
-<<<<<<< HEAD
 from fits_storage.server.orm.publication import Publication
-
-from fits_storage.db.selection import sayselection, queryselection
-=======
-from fits_storage.db.selection import Selection
->>>>>>> 38b7a337
+from fits_storage.gemini_metadata_utils import gemini_date
+from fits_storage.server.wsgi.context import get_context
 from . import templating
-from sqlalchemy import join, func
-import datetime
-
-from fits_storage.gemini_metadata_utils import gemini_date
-
-from fits_storage.server.wsgi.context import get_context
 
 
 @templating.templated("progsobserved.html")
@@ -47,15 +40,9 @@
     progs_query = query.group_by(Header.program_id)
 
     return dict(
-<<<<<<< HEAD
-        selection=sayselection(selection),
-        progs=[p[0] for p in progs_query],
-        joined_sel='/'.join(list(selection.values()))
-=======
         selection = selection.say(),
-        progs     = [p[0] for p in progs_query],
+        progs = [p[0] for p in progs_query],
         joined_sel = '/'.join(list(selection.values()))
->>>>>>> 38b7a337
         )
 
 
