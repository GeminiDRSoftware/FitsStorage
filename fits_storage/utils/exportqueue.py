--- conflicted
+++ resolved
@@ -359,18 +359,10 @@
 
     # Construct and retrieve the URL
     try:
-<<<<<<< HEAD
         url = "%s/jsonfilelist/present/filename=%s" % (destination, filename)
         r = requests.get(url, timeout=10)
         json_data = r.text
     except (RequestException, http.client.IncompleteRead):
-=======
-        url = "%s/jsonfilelist/present/filename=%s?pending_ingest" % (destination, filename)
-        u = urllib.request.urlopen(url, timeout=10)
-        json_data = u.read()
-        u.close()
-    except (urllib.error.URLError, http.client.IncompleteRead):
->>>>>>> 97c6c871
         logger.debug("Failed to get json data from destination server at URL: %s" % url)
         return "ERROR", False
 
