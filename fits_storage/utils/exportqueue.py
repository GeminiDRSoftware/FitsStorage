"""
This module provides various utility function used to manage the export queue
"""
import os

import requests
import json
import datetime
import hashlib
import bz2
import http.client
import ssl
from requests import RequestException

from sqlalchemy import join
from sqlalchemy.orm import make_transient
from sqlalchemy.exc import IntegrityError, NoResultFound

from ..fits_storage_config import storage_root, using_s3, export_bzip, export_upload_auth_cookie, z_staging_area
from . import queue

from gemini_obs_db.orm.file import File
from gemini_obs_db.orm.diskfile import DiskFile
from ..orm.exportqueue import ExportQueue

from .. import apache_return_codes as apache

if using_s3:
    from .aws_s3 import get_helper


class ExportQueueUtil(object):
    """
    Utility for working with the :class:`~orm.exportqueue.ExportQueue`
    """
    def __init__(self, session, logger):
        """
        Create an :class:`~ExportQueueUtil` utility

        Parameters
        ----------
        session : :class:`sqlalchemy.orm.session.Session`
            SQL Alchemy session to use
        logger : :class:`logger.Logger`
            Logger to use
        """
        self.s = session
        self.l = logger

    def length(self):
        """
        Get the length of the export queue

        Returns
        -------
        int : length of queue
        """
        return queue.queue_length(ExportQueue, self.s)

    def pop(self):
        """
        Get the next record off the queue

        Returns
        -------
        :class:`~ExportQueue` : next export queue item
        """
        return queue.pop_queue(ExportQueue, self.s, self.l, fast_rebuild=False)

    def set_error(self, trans, exc_type, exc_value, tb):
        """
        Sets an error message to a transient object
        """
        queue.add_error(ExportQueue, trans, exc_type, exc_value, tb, self.s)

    def delete(self, trans):
        """
        Deletes a transient object
        """
        queue.delete_with_id(ExportQueue, trans.id, self.s)

    def set_last_failed(self, trans):
        """
        Set export to failed and update last failed timestamp.

        Parameters
        ----------
        trans : :class:`~fits_storage.orm.exportqueue.ExportQueue`
            queue item to set failed timestamp and flag on
        """
        self.s.query(ExportQueue).get(trans.id).lastfailed = datetime.datetime.now()
        self.s.query(ExportQueue).get(trans.id).failed = True
        self.s.commit()

    def add_to_queue(self, filename, path, destination):
        """
        Adds a file to the export queue.

        Upon success, returns a transient object representing the queue entry. Otherwise,
        it returns None.

        Parameters
        ----------
        filename : str
            Name of file to add to queue
        path : str
            Path of file within the storage root
        destination : str
            URL of destination service to export to

        Returns
        -------
        :class:`~fits_storage.orm.ExportQueue`
            queue item if successful
        """
        self.l.info(f"Adding file {filename} to {destination} to exportqueue")

        # Trying without this, seems it is causing a race condition where a file is updated during an existing export
        # query = self.s.query(ExportQueue)\
        #             .filter(ExportQueue.filename == filename)\
        #             .filter(ExportQueue.path == path)\
        #             .filter(ExportQueue.destination == destination)
        # check_export = query.one_or_none()
        # if check_export is not None:
        #     self.l.info(f"Already have entry to export file {filename} to {destination}, ignoring")
        #     return check_export

        eq = ExportQueue(filename, path, destination)
        self.l.debug("Instantiated ExportQueue object")
        self.s.add(eq)

        try:
            self.s.commit()
        except IntegrityError:
            # table is not sufficiently constrained
            self.l.debug(f"File {eq.filename} seems to be in the queue")
            self.s.rollback()
        else:
            make_transient(eq)
            self.l.debug(f"Added id {eq.id} for filename {eq.filename} to exportqueue")
            return eq

    def export_file(self, filename, path, destination):
        """
        Exports a file to a downstream server.

        Parameters
        ----------
        filename : str
            Name of the file to export
        path : str
            Path in `dataflow` of the file
        destination : str
            URL of the service to export to

        Returns
        -------
        bool : True if sucessfull, False otherwise
        """
        self.l.debug(f"export_file {filename} to {destination}")

        # First, lookup the md5 of the file we have, and see if the
        # destination server already has it with that md5
        # This is all done with the data md5 not the file, if the correct data
        # is there at the other end but the compression state is wrong, we're not going
        # to re-export it here.
        # To ignore the compression factor, we match against File.name rather than DiskFile.filename
        # and we strip any .bz2 from the local filename

        # Strip any .bz2 from local filename
        filename_nobz2 = File.trim_name(filename)

        # Search Database
        try:
            query = self.s.query(DiskFile).select_from(join(File, DiskFile))\
                        .filter(DiskFile.present == True)\
                        .filter(File.name == filename_nobz2)
            diskfile = query.one()
        except NoResultFound:
            self.l.error("Could not find present diskfile for File entry with name %s", filename_nobz2)
            return False
        our_md5 = diskfile.data_md5

        self.l.debug("Checking for remote file md5")
        dest_md5 = get_destination_data_md5(filename_nobz2, self.l, destination)

        if dest_md5 == 'ERROR':
            return False

        if (dest_md5 is not None) and (dest_md5 == our_md5):
            self.l.info(f"Data {filename} is already at {destination} with md5 {dest_md5}")
            return True
        self.l.debug(f"Data not present at destination: dest_md5: {dest_md5}, our_md5: {our_md5} - reading file")

        # Read the file into the payload postdata buffer to HTTP POST
        data = None
        if using_s3:
            # Read the file from S3
            keyname = os.path.join(path, filename)
            s3 = get_helper()
            if not s3.exists_key(keyname):
                self.l.error(f"cannot access {filename} in S3 bucket")
            else:
                data = s3.get_as_string(keyname).get_contents_as_string()
        else:
            # Read the file from disk
            fullpath = os.path.join(storage_root, path, filename)
            try:
                data = open(fullpath, 'rb').read()
            except IOError:
                self.l.error(f"cannot access {fullpath}")

        # Do we need to compress or uncompress the data?
        # If the data are already compressed, we're not going to re-compress it
        # And don't try to pass a unicode filename.
        filename = filename.encode('ascii', 'ignore').decode('ascii')
        if export_bzip and diskfile.compressed == False:
            # Need to compress it
            self.l.debug("bzip2ing file on the fly")
            data = bz2.compress(data)
            # Add .bz2 to the filename from here on, update our_md5
            filename += '.bz2'
            m = hashlib.md5()
            m.update(data)
            our_md5 = m.hexdigest()

        if (export_bzip is None) and (diskfile.compressed == True):
            # Need to uncompress it
            self.l.debug("gunzipping on the fly")
            data = bz2.decompress(data)
            # Trim .bz2 from the filename from here on, update our_md5
            filename = File.trim_name(filename)
            our_md5 = diskfile.data_md5
        if export_bzip and diskfile.compressed:
            # All good to go, just need to get the right md5 for the transfer verification
            our_md5 = diskfile.file_md5

        # Construct upload URL
        url = "%s/upload_file/%s" % (destination, filename)

        # Connect to the URL and post the data
        # NB need to make the data buffer into a bytearray not a str
        # Otherwise get ascii encoding errors from httplib layer
        try:
            self.l.info(f"Transferring file {filename} to destination {destination}")
            postdata = bytearray(data)
            data = None

            if len(postdata) < 2147483647:
                cookies = {'gemini_fits_upload_auth': export_upload_auth_cookie}
                r = requests.post(url, data=postdata, cookies=cookies, timeout=600)
                response = r.text
                http_status = r.status_code
            else:
                tmpfilename = os.path.join(z_staging_area, filename)

                with open(tmpfilename, 'wb') as tmpfile:
                    tmpfile.write(postdata)
                    tmpfile.close()

                with open(tmpfilename, 'rb') as tmpfile:
                    self.l.info(f"Large file {filename} in export, using alternate method to send the data")
                    headers = {'Cache-Control': 'no-cache', 'Content-Length': '%d' % len(postdata)}
                    cookies = {'gemini_fits_upload_auth': export_upload_auth_cookie}
                    r = requests.post(url, headers=headers, cookies=cookies, data=tmpfile, timeout=600)
                    response = r.text
                    http_status = r.status_code
                os.unlink(tmpfilename)

            self.l.debug(f"Got status code: {http_status} and response: {response}")

            # verify that it transfered OK
            ok = True
            if http_status == apache.OK:
                # response is a short json document
                verification = json.loads(response)[0]
                if verification['filename'] != filename:
                    self.l.error("Transfer Verification Filename mismatch: %s vs %s" %
                                 (verification['filename'], filename))
                    ok = False
                if verification['size'] != len(postdata):
                    self.l.error("Transfer Verification size mismatch: %s vs %s" %
                                 (verification['size'], len(postdata)))
                    ok = False
                if verification['md5'] != our_md5:
                    self.l.error("Transfer Verification md5 mismatch: %s vs %s" % (verification['md5'], our_md5))
                    ok = False
            else:
                self.l.error("Bad HTTP status code transferring %s to %s" % (filename, destination))
                ok = False

            if ok:
                self.l.debug("Transfer sucessfull")
                return True
            else:
                self.l.debug("Transfer not successful")
                return False

        except (RequestException, http.client.IncompleteRead, ssl.SSLError):
            self.l.info("Error posting %d bytes of data to destination server at: %s" % (len(postdata), url))
            self.l.debug("Transfer Failed")
            return False
        except:
            self.l.error("Problem posting of data to destination server at: %s" % url)
            raise

    def retry_failures(self, interval):
        """
        This function looks for failed transfers in the export queue, where
        the failure is more than <interval> ago, and flags them for re-try
        """

        before = datetime.datetime.now()
        before -= interval

        query = self.s.query(ExportQueue)\
                    .filter(ExportQueue.inprogress == True)\
                    .filter(ExportQueue.lastfailed < before)

        num = query.update({"inprogress": False})
        if num > 0:
            self.l.info("There are %d failed ExportQueue items to retry" % num)
        else:
            self.l.debug("There are no failed ExportQueue items to retry")

        self.s.commit()


def get_destination_data_md5(filename, logger, destination):
    """
    Queries the jsonfilelist url at the destination to get the md5 of the file
    at the destination.
    Return None if destination does not have the file
    Return md5sum if it does
    Return "ERROR" if an error occurred
    """

    # Construct and retrieve the URL
    try:
        url = "%s/jsonfilelist/present/filename=%s" % (destination, filename)
<<<<<<< HEAD
        r = requests.get(url)
        json_data = r.text
=======
        u = urllib.request.urlopen(url, timeout=10)
        json_data = u.read()
>>>>>>> a19e87b8
        u.close()
    except (RequestException, http.client.IncompleteRead):
        logger.debug("Failed to get json data from destination server at URL: %s" % url)
        return "ERROR"

    try:
        thelist = json.loads(json_data)
    except ValueError:
        logger.debug("JSON decode failed. JSON data: %s" % json_data)
        return "ERROR"

    if len(thelist) == 0:
        logger.debug("Destination server does not have filename %s" % filename)
        return None
    if len(thelist) > 1:
        logger.debug("Got multiple results from destination server")
    else:
        thedict = thelist[0]
        if 'filename' not in list(thedict.keys()):
            logger.debug("No filename in json data")
        elif thedict['filename'] not in [filename, filename+'.bz2']:
            logger.debug("Wrong filename in json data")
        elif 'data_md5' not in list(thedict.keys()):
            logger.debug("No data_md5 in json data")
        else:
            return thedict['data_md5']

    return "ERROR"<|MERGE_RESOLUTION|>--- conflicted
+++ resolved
@@ -338,14 +338,8 @@
     # Construct and retrieve the URL
     try:
         url = "%s/jsonfilelist/present/filename=%s" % (destination, filename)
-<<<<<<< HEAD
-        r = requests.get(url)
+        r = requests.get(url, timeout=10)
         json_data = r.text
-=======
-        u = urllib.request.urlopen(url, timeout=10)
-        json_data = u.read()
->>>>>>> a19e87b8
-        u.close()
     except (RequestException, http.client.IncompleteRead):
         logger.debug("Failed to get json data from destination server at URL: %s" % url)
         return "ERROR"
