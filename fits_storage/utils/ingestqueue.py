"""
This module provides various utility functions to
manage and service the ingestqueue
"""
import os
import datetime
from sqlalchemy import desc
from sqlalchemy.exc import IntegrityError
from sqlalchemy.orm.exc import ObjectDeletedError, NoResultFound
from sqlalchemy.orm import make_transient
from time import sleep
import functools
import fcntl
import dateutil.parser
import sys
import traceback

from fits_storage.orm.provenance import ingest_provenance
from ..orm.geometryhacks import add_footprint, do_std_obs

from ..fits_storage_config import storage_root, using_sqlite, using_s3, using_previews, defer_seconds, use_as_archive
from . import queue

if using_previews:
    from .previewqueue import PreviewQueueUtil

from ..orm.file import File
from ..orm.diskfile import DiskFile
from ..orm.diskfilereport import DiskFileReport
from ..orm.fulltextheader import FullTextHeader
from ..orm.header import Header
from ..orm.footprint import Footprint
from ..orm.gmos import Gmos
from ..orm.gnirs import Gnirs
from ..orm.niri import Niri
from ..orm.nifs import Nifs
from ..orm.michelle import Michelle
from ..orm.f2 import F2
from ..orm.gsaoi import Gsaoi
from ..orm.nici import Nici
from ..orm.gpi import Gpi
from ..orm.ingestqueue import IngestQueue
from ..orm.obslog import Obslog
from ..orm.calcachequeue import CalCacheQueue
from ..orm.miscfile import is_miscfile, miscfile_meta, MiscFile

import astrodata
import gemini_instruments

if using_s3:
    from .aws_s3 import get_helper

class IngestError(Exception):
    pass

instrument_table = {
    # Instrument: (Name for debugging, Class)
    'F2':       ("F2", F2),
    'GMOS-N':   ("GMOS", Gmos),
    'GMOS-S':   ("GMOS", Gmos),
    'GNIRS':    ("GNIRS", Gnirs),
    'GPI':      ("GPI", Gpi),
    'GSAOI':    ("GSAOI", Gsaoi),
    'michelle': ("MICHELLE", Michelle),
    'NICI':     ("NICI", Nici),
    'NIFS':     ("NIFS", Nifs),
    'NIRI':     ("NIRI", Niri),
    }

class IngestQueueUtil(object):
    def __init__(self, session, logger, skip_md=True, skip_fv=True, make_previews=False):
        """
        skip_fv: causes the ingest to skip running fitsverify on the files
        skip_md: causes the ingest to skip running md on the files.
        make_preview: If we are doing previews, we usually simply add it to the preview
                      queue. However for a rebuild, it's more efficient to just make the
                      preview when ingesting, while we have the file uncompressed etc.
                      Set this to true to make the preview at ingest time.
        """
        self.s = session
        self.l = logger
        self.skip_md = skip_md
        self.skip_fv = skip_fv
        self.make_previews = make_previews
        if using_previews:
            self.preview = PreviewQueueUtil(self.s, self.l)
        if using_s3:
            self.s3 = get_helper()

    def add_to_queue(self, filename, path, force_md5=False, force=False, after=None):
        """
        Adds a file to the ingest queue.

        Upon success, returns a transient object representing the queue entry. Otherwise,
        it returns None.
        """
        iq = IngestQueue(filename, path)
        iq.force = force
        iq.force_md5 = force_md5
        if after is not None:
            iq.after = after

        self.s.add(iq)
        try:
            self.s.commit()
        except IntegrityError:
            self.l.debug("File %s seems to be in the queue", iq.filename)
            self.s.rollback()
        else:
            make_transient(iq)
            self.l.debug("Added id %s for filename %s to ingestqueue", iq.id, iq.filename)

            return iq

        # Now that it's a transient object, it should not do a lookup so this should never fail
        #try:
            #logger.debug("Added id %d for filename %s to ingestqueue", iq.id, iq.filename)
        #except ObjectDeletedError:
            #logger.debug("Added filename %s to ingestqueue which was immediately deleted", filename)

    def need_to_add_diskfile(self, fileobj, force, force_md5):
        # See if a diskfile for this file already exists and is present
        query = self.s.query(DiskFile)\
                    .filter(DiskFile.file_id == fileobj.id)\
                    .filter(DiskFile.present == True)

        result = False

        try:
            # Assume that the file is there (will raise an exception otherwise)
            diskfile = query.one()
            # Yes, it's already there.
            self.l.debug("already present in diskfile table...")
            # Ensure there's only one and get an instance of it

            def need_to_add_diskfile_p(md5, msg1, msg2):
                # If md5 remains the same, we're good (unless we're forcing it)
                if diskfile.file_md5 == md5 and not force:
                    self.l.debug("{0} indicates no change".format(msg1))
                    return False
                else:
                    self.l.debug("{0} indicates file has changed - reingesting".format(msg2))
                    # We could fetch the file and do a local md5 check here if we want
                    # Set the present and canonical flags on the current one to false and create a new entry
                    diskfile.present = False
                    diskfile.canonical = False
                    self.s.commit()
                    return True

            # Has the file changed since we last ingested it?
            if using_s3:
                # Lastmod on s3 is always the upload time, no way to set it manually
                result = need_to_add_diskfile_p(self.s3.get_md5(diskfile.filename), "S3 etag md5", "S3 etag md5 or force flag")
            else:
                # By default check lastmod time first
                # there is a subtelty wrt timezones here.
                if (diskfile.lastmod.replace(tzinfo=None) != diskfile.get_lastmod()) or force_md5 or force:
                    self.l.debug("lastmod time or force flags suggest file modification")
                    result = need_to_add_diskfile_p(diskfile.get_file_md5(), "md5", "md5/force flag")
                else:
                    self.l.debug("lastmod time indicates file unchanged, not checking further")

        except NoResultFound:
            # No not present, insert into diskfile table
            self.l.debug("No Present DiskFile exists")
            result = True

            # Check to see if there is are older non-present but canonical versions to mark non-canonical
            olddiskfiles = self.s.query(DiskFile)\
                                .filter(DiskFile.canonical == True)\
                                .filter(DiskFile.file_id == fileobj.id)\
                                .filter(DiskFile.present == False)

            for olddiskfile in olddiskfiles:
                self.l.debug("Marking old diskfile id %d as no longer canonical", olddiskfile.id)
                olddiskfile.canonical = False
            self.s.commit()

        return result

    def check_present(self, filename):
        """
        Check to see if the named file is present in the database and
        marked as present in the diskfile table.
        If so, checks to see if it's actually on disk and if not
        marks it as not present in the diskfile table
        """

        # Search for file object
        query = self.s.query(File).filter(File.name == filename)
        try:
            # Assume that there's a file entry for this one
            self.l.debug("%s is present in file table", filename)
            fileobj = query.one()
            # OK, is there a diskfile that's present for it
            query = self.s.query(DiskFile).filter(DiskFile.file_id == fileobj.id).filter(DiskFile.present == True)

            # Assume that there's a diskfile entry for this
            diskfile = query.one()
            self.l.debug("%s is present=True in diskfile table at diskfile_id = %s", filename, diskfile.id)
            # Is the file actually present on disk?
            if diskfile.exists():
                self.l.debug("%s is actually present on disk. That's good", filename)
            else:
                self.l.info("%s is present in diskfile table id %d but missing on the disk.", filename, diskfile.id)
                self.l.info("Marking diskfile id %d as not present", diskfile.id)
                diskfile.present = False
                self.s.commit()
        except NoResultFound:
            pass

    def add_diskfile_entry(self, fileobj, filename, path, fullpath):
        self.l.debug("Adding new DiskFile entry")
        if using_s3:
            # At this point, we fetch a local copy of the file to the staging area
            if not self.s3.fetch_to_staging(filename):
                # Failed to fetch the file from S3. Can't do this
                return

        # Instantiating the DiskFile object with a bzip2 filename will trigger creation of the unzipped cache file too.
        diskfile = DiskFile(fileobj, filename, path)
        self.s.add(diskfile)
        self.s.commit()
        if diskfile.uncompressed_cache_file:
            self.l.debug("diskfile uncompressed cache file = %s, access=%s", diskfile.uncompressed_cache_file,
                            os.access(diskfile.uncompressed_cache_file, os.F_OK))


        if is_miscfile(filename):
            meta = miscfile_meta(filename)
            misc = MiscFile()
            misc.diskfile_id = diskfile.id
            misc.release = dateutil.parser.parse(meta['release'])
            misc.description = meta['description']
            misc.program_id  = meta['program']

            self.s.add(misc)
            self.s.commit()
        elif 'obslog' in filename:
            obslog = Obslog(diskfile)
            self.s.add(obslog)
            self.s.commit()
        else:
            # Proceed with normal fits file ingestion

            # Instantiate an astrodata object here and pass it in to the things that need it
            # These are expensive to instantiate each time
            if diskfile.uncompressed_cache_file:
                fullpath_for_ad = diskfile.uncompressed_cache_file
            else:
                fullpath_for_ad = diskfile.fullpath()

            self.l.debug("Instantiating AstroData object on %s", fullpath_for_ad)
            try:
                diskfile.ad_object = astrodata.open(fullpath_for_ad)
            except:
                self.l.error("Failed to open astrodata object on file: %s. Giving up", fullpath_for_ad)

                self.delete_file(diskfile, fullpath)

                return

            # This will use the DiskFile unzipped cache file if it exists
            self.l.debug("Adding new DiskFileReport entry")
            dfreport = DiskFileReport(diskfile, self.skip_fv, self.skip_md)
            self.s.add(dfreport)
            self.s.commit()

            self.l.debug("Adding new Header entry")
            # This will use the diskfile ad_object if it exists, else
            # it will use the DiskFile unzipped cache file if it exists
            header = Header(diskfile)
            self.s.add(header)

            ingest_provenance(diskfile)

            inst = header.instrument
            self.s.commit()
            try:
                fps = header.footprints(diskfile.ad_object)
                for i in list(fps.keys()):
<<<<<<< HEAD
                    foot = Footprint(header)
                    foot.populate(i)
                    self.s.add(foot)
                    self.s.commit()
                    add_footprint(self.s, foot.id, fps[i])
            except Exception as e:
                self.l.error("Exception: %s : %s... %s", sys.exc_info()[0], sys.exc_info()[1], string)
=======
                    if fps[i] is not None:
                        foot = Footprint(header)
                        foot.populate(i)
                        self.s.add(foot)
                        self.s.commit()
                        add_footprint(self.s, foot.id, fps[i])
            except Exception as e:
                # self.l.error("Footprint Exception: %s : %s... %s", sys.exc_info()[0], sys.exc_info()[1], string)
                pass
>>>>>>> 42469039

            if not using_sqlite:
                if header.spectroscopy == False:
                    self.l.debug("Imaging - populating PhotStandardObs")
                    do_std_obs(self.s, header.id)

            # This will use the DiskFile unzipped cache file if it exists
            self.l.debug("Adding FullTextHeader entry")
            ftheader = FullTextHeader(diskfile)
            self.s.add(ftheader)
            self.s.commit()
            # Add the instrument specific tables
            # These will use the DiskFile unzipped cache file if it exists
            try:
                name, instClass = instrument_table[inst]
                self.l.debug("Adding new {} entry".format(name))
                entry = instClass(header, diskfile.ad_object)
                self.s.add(entry)
                self.s.commit()
            except KeyError:
                # Unknown instrument. Maybe we should put a message?
                pass

            # Do the preview here.
            try:
                if using_previews:
                    self.preview.process(diskfile, make=self.make_previews)
            except:
                # For debug
                string = traceback.format_tb(sys.exc_info()[2])
                string = "".join(string)
                self.l.error("Error making preview for %s", diskfile.filename)
                self.l.error("Exception: %s : %s... %s", sys.exc_info()[0], sys.exc_info()[1], string)

            # If we are in archive mode and the metadata is OK, add to calcachequeue here
            if use_as_archive and diskfile.mdready:
                self.l.info("Adding header id %d to calcachequeue", header.id)
                cq = CalCacheQueue(header.id, sortkey=header.ut_datetime)
                self.s.add(cq)
                self.s.commit()

        self.delete_file(diskfile, fullpath)

        self.s.commit()

        return True

    def delete_inactive_from_queue(self, filename, busy_wait=0):
        """
        Checks if a file is in the ingest queue.

        If the entry is in there and looks like in progress, and has an associated error, an
        IngestError will be raised.

        If the entry is in progress and busy_wait is > 0, that many seconds will be waited and we'll
        test again. If the entry is still in progress, an IngestError will be raised.

        If the entry is not in progress, it will be removed and `True` will be the result of the
        function. Otherwise, it will return `False`
        """
        try:
            trials = 0
            while trials < 2:
                trials = trials + 1
                obj = self.s.query(IngestQueue).filter(IngestQueue.filename == filename).one()
                if not obj.inprogress:
                    self.s.delete(obj)
                    self.s.commit()
                    return True
                elif obj.error:
                    raise IngestError("The file is stuck in the ingest queue with an error")
                elif (busy_wait > 0 and trials < 2):
                    sleep(busy_wait)

            raise IngestError("The file is stuck for an unreasonable amount of time")
        except NoResultFound:
            # Not present
            return False

    def ingest_file(self, filename, path, force_md5, force):
        """
        Ingests a file into the database. If the file isn't known to the database
        at all, all three (file, diskfile, header) table entries are created.
        If the file is already in the database but has been modified, the
        existing diskfile entry is marked as not present and new diskfile
        and header entries are created. If the file is in the database and
        has not been modified since it was last ingested, then this function
        does not modify the database.

        filename: the filename of the file to ingest
        path: the path to the file to ingest
        force_md5: normally this function will compare the last modified
                             timestamp on the file to that of the record of the file
                             in the database to determine if it has possibly changed,
                             and only checks the md5 if it has possibly changed. Setting
                             this parameter to true forces a md5 comparison irrespective
                             of the last modification timestamps.
        force: causes this function to ingest the file regardless of md5 and
                     modtime.

        return value is a boolean to say whether we added a new diskfile or not
        """

        self.l.debug("ingest_file %s", filename)

        # First, sanity check if the file actually exists
        if using_s3:
            fullpath = os.path.join(storage_root, filename)
            if not self.s3.exists_key(filename):
                self.l.error("cannot access %s in S3 bucket", filename)
                self.check_present(filename)
                return
        else:
            fullpath = os.path.join(storage_root, path, filename)
            exists = os.access(fullpath, os.F_OK | os.R_OK) and os.path.isfile(fullpath)
            if not exists:
                self.l.error("cannot access %s", fullpath)
                self.check_present(filename)
                return

        try:
            # Assume that there exists a file table entry for this
            trimmed_name = File.trim_name(filename)
            fileobj = self.s.query(File).filter(File.name == trimmed_name).one()
            self.l.debug("Already in file table as %s", trimmed_name)
        except NoResultFound:
            # Make a file instance
            fileobj = File(filename)
            self.l.debug("Adding new file table entry")
            self.s.add(fileobj)
            self.s.commit()

        # At this point, 'fileobj' should by a valid DB object.

        if self.need_to_add_diskfile(fileobj, force, force_md5):
            return self.add_diskfile_entry(fileobj, filename, path, fullpath)

        return False

    def delete_file(self, diskfile, fullpath):
        if using_s3:
            self.l.debug("deleting %s from s3_staging_area", os.path.basename(fullpath))
            os.unlink(fullpath)

        if diskfile.uncompressed_cache_file:
            self.l.debug("deleting %s from gz_staging_area", diskfile.uncompressed_cache_file)
            if os.access(diskfile.uncompressed_cache_file, os.F_OK | os.R_OK):
                os.unlink(diskfile.uncompressed_cache_file)
                diskfile.uncompressed_cache_file = None
            else:
                self.l.debug("diskfile claimed to have an diskfile.uncompressed_cache_file, but cannot access it: %s",
                                diskfile.uncompressed_cache_file)

    def length(self):
        return queue.queue_length(IngestQueue, self.s)

    def pop(self, fast_rebuild=False):
        return queue.pop_queue(IngestQueue, self.s, self.l, fast_rebuild)

    def maybe_defer(self, iq):
        """Check if the file was very recently modified or is locked, defer ingestion if it was"""
        after = None

        fullpath = os.path.join(storage_root, iq.path, iq.filename)
        if defer_seconds > 0:
            lastmod = datetime.datetime.fromtimestamp(os.path.getmtime(fullpath))
            now = datetime.datetime.now()
            age = now - lastmod
            defer = datetime.timedelta(seconds=defer_seconds)
            if age < defer:
                self.l.info("Deferring ingestion of recently modified file %s", iq.filename)
                # Defer ingestion of this file for defer_secs
                after = now + defer
        else:
            # Check if it is locked
            try:
                with open(fullpath, "r+") as fd:
                    try:
                        fcntl.lockf(fd, fcntl.LOCK_EX | fcntl.LOCK_NB)
                    except IOError:
                        self.l.info("Deferring ingestion of locked file %s", iq.filename)
                        # Defer ingestion of this file for 15 secs
                        after = datetime.datetime.now() + datetime.timedelta(seconds=15)
            except IOError:
                # Probably don't have write permission to the file
                self.l.warning("Could not open %s for update to test lock", fullpath)

        if after is not None:
            # iq is a transient ORM object, find it in the db
            dbiq = self.s.query(IngestQueue).get(iq.id)
            dbiq.after = after
            dbiq.inprogress = False
            self.s.commit()
            return True

        return False

    def set_error(self, trans, exc_type, exc_value, tb):
        "Sets an error message to a transient object"
        queue.add_error(IngestQueue, trans, exc_type, exc_value, tb, self.s)

    def delete(self, trans):
        "Deletes a transient object"
        queue.delete_with_id(IngestQueue, trans.id, self.s)<|MERGE_RESOLUTION|>--- conflicted
+++ resolved
@@ -279,15 +279,6 @@
             try:
                 fps = header.footprints(diskfile.ad_object)
                 for i in list(fps.keys()):
-<<<<<<< HEAD
-                    foot = Footprint(header)
-                    foot.populate(i)
-                    self.s.add(foot)
-                    self.s.commit()
-                    add_footprint(self.s, foot.id, fps[i])
-            except Exception as e:
-                self.l.error("Exception: %s : %s... %s", sys.exc_info()[0], sys.exc_info()[1], string)
-=======
                     if fps[i] is not None:
                         foot = Footprint(header)
                         foot.populate(i)
@@ -297,7 +288,6 @@
             except Exception as e:
                 # self.l.error("Footprint Exception: %s : %s... %s", sys.exc_info()[0], sys.exc_info()[1], string)
                 pass
->>>>>>> 42469039
 
             if not using_sqlite:
                 if header.spectroscopy == False:
