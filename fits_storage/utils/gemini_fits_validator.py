'''This module provides with custom functions use by the FITS validation engine,
   that are specific to Gemini'''

try:
    from .fits_validator import *
    from .fits_validator import coerceValue, log
    from ..gemini_metadata_utils import gemini_instrument
    from ..gemini_metadata_utils import GeminiProgram, GeminiObservation, GeminiDataLabel
except ValueError:
    from fits_storage.utils.fits_validator import *
    from fits_storage.utils.fits_validator import coerceValue, log
    from fits_storage.gemini_metadata_utils import gemini_instrument
    from fits_storage.gemini_metadata_utils import GeminiProgram, GeminiObservation, GeminiDataLabel

import astrodata
import gemini_instruments
from datetime import datetime, timedelta
from io import StringIO
import sys
import astropy.io.fits as pf
import logging

FACILITY_INSTRUME = {'bHROS', 'F2', 'GMOS-N', 'GMOS-S', 'GNIRS', 'GPI', 'GSAOI', 'NICI', 'NIFS', 'NIRI'}
STATUSES.append('NOTGEMINI')

# This is used to determine things like if we test for IAA or OBSCLASS
# This is an initial estimate using empirical data. The value must
# be corrected at a later point.
<<<<<<< HEAD
OLDIMAGE = datetime(2007, 6, 28)
=======
OLDIMAGE = datetime(2007, 0o6, 28)
>>>>>>> 410f8633
OBSCLASS_VALUES = {'dayCal',  'partnerCal',  'acqCal',  'acq',  'science',  'progCal'}

class NotGeminiData(ValidationError):
    pass

@RuleSetFactory.register_function("?gemini-data", excIfFalse = NotGeminiData)
def test_for_gemini_data(hlist, env):
    pdu = hlist[0]
    if 'XTENSION' in pdu:
        return True
    try:
        if gemini_instrument(pdu['INSTRUME'], gmos=True) is None:
            return False

        if pdu['INSTRUME'] in FACILITY_INSTRUME:
            env.features.add('facility')
        else:
            env.features.add('non-facility')

        return True

    except KeyError:
        return False

@RuleSetFactory.register_function("engineering", excIfTrue = EngineeringImage)
def engineering_image(hlist, env):
    "Naive engineering image detection"
    pdu = hlist[0]
    if pdu.get('GEMENG') is True:
        return True

    if 'XTENSION' in pdu:
        return False
    try:
        prgid = str(pdu['GEMPRGID'])
        if prgid[:2] in ('GN', 'GS') and ('ENG' in prgid.upper()):
            return True

        if check_observation_related_fields(pdu, env) is not True:
            return True, "Does not look like a valid program ID"
    except KeyError:
        return True, "Missing GEMPRGID"

    return False

# We're not using this function at al. Comment it for the time being
#
#@RuleSetFactory.register_function("calibration")
#def calibration_image(header, env):
#    "Naive calib image detection"
#    prgid = header.get('GEMPRGID', '')
#    try:
#        fromId = prgid.startswith('GN-CAL') or prgid.startswith('GS-CAL')
#    except AttributeError as e:
#        return GeneralError("Testing GEMPRGID: " + str(e))
#    return fromId or (header.get('OBSCLASS') == 'dayCal')

@RuleSetFactory.register_function("wcs-after-pdu")
def wcs_in_extensions(header, env):
    try:
        if header.get('FRAME', '').upper() in ('AZEL_TOPO', 'NO VALUE'):
            env.features.add('no-wcs-test')
    except AttributeError:
        # In some cases FRAME is not a string...
        pass

    return True

@RuleSetFactory.register_function("should-test-wcs")
def wcs_or_not(header, env):
    feat = env.features
    return (    ('facility' in feat or 'non-facility' in feat)
            and ('no-wcs-test' not in feat)
            and (   ('wcs-in-pdu' in feat and 'XTENSION' not in header)
                 or ('wcs-in-pdu' not in feat and header.get('XTENSION') == 'IMAGE')))

@RuleSetFactory.register_function("valid-observation-info", excIfFalse = EngineeringImage)
def check_observation_related_fields(header, env):
    prg = GeminiProgram(str(header['GEMPRGID']))
    obs = GeminiObservation(str(header['OBSID']))
    dl  = GeminiDataLabel(str(header['DATALAB']))

    valid = (prg.valid and obs.obsnum != '' and dl.dlnum != ''
                       and obs.obsnum == dl.obsnum
                       and prg.program_id == obs.program.program_id == dl.projectid)

    if not valid:
        return False, "Not a valid Observation ID"

    return True

@RuleSetFactory.register_function('set-date')
def set_date(header, env):
    bogus = False
    for kw in ('DATE-OBS', 'DATE'):
        try:
            coerceValue(header[kw])
            env.features.add('date:' + header[kw])
            return True
        except KeyError:
            pass
        except ValueError:
            bogus = True

    if 'MJD_OBS' in header and header['MJD_OBS'] != 0.:
        mjdzero = datetime(1858, 11, 17, 0, 0, 0, 0, None)
        mjddelta = timedelta(header['MJD_OBS'])
        mjddt = mjdzero + mjddelta
        d = mjddt.strftime('%Y-%m-%d')
        env.features.add('date:' + d)
        return True

    if not bogus:
        return False, "Can't find DATE/DATE-OBS to set the date"
    else:
        return False, "DATE/DATE-OBS contains bogus info"

@RuleSetFactory.register_function('failed-data', excIfTrue=BadData)
def check_for_bad_RAWGEMWA(hlist, env):
    return hlist[0].get('RAWGEMQA', '') == 'BAD'

class AstroDataEvaluator(Evaluator):
    def __init__(self, *args, **kw):
        super(AstroDataEvaluator, self).__init__(*args, **kw)

    def _set_initial_features(self, fits, tags):
        s = set()
        if 'PREPARED' in tags:
            s.add('prepared')

        return s

    def evaluate(self, ad_object):
        try:
            # Opens the raw FITS file and sends it to 
            return super(AstroDataEvaluator, self).evaluate(
                    pf.open(ad_object.path, memmap=True, do_not_scale_image_data=True, mode='readonly'),
                    ad_object.tags)
        except NotGeminiData:
            return Result(False, 'NOTGEMINI', "This doesn't look at all like data produced at Gemini")
        except BadData:
            return Result(True,  'BAD', "Bad data (RAWGEMQA = BAD)")

def process_argument(argv, argument):
    try:
        argv.remove(argument)
        return True
    except ValueError:
        return False

if __name__ == '__main__':
    argv = sys.argv[1:]
    debug   = process_argument(argv, '-d')
    verbose = process_argument(argv, '-v')
    use_ad  = process_argument(argv, '-a')

    if debug:
        logging.basicConfig(level=logging.DEBUG)

    try:
        fits = pf.open(argv[0])
    except IndexError:
        fits = pf.open(StringIO(sys.stdin.read()))
    fits.verify('fix+exception')

    if verbose:
        try:
            env = Environment()
            env.features = set()
            rs = RuleCollection()
            rs.initialize('fits')
            err = 0
            for n, hdu in enumerate(fits):
                env.hduNum = n
                log("* Testing HDU {0}".format(n))
                res, args = rs.test(hdu.header, env)
                if not res:
                    err += 1
                    for message in args:
                        log("   - {0}".format(message))
                elif 'failed' in env.features:
                    log("  Failed data")
                    break
                elif not args:
                    err += 1
                    log("  No key ruleset found for this HDU")

        except EngineeringImage as exc:
            s = str(exc)
            if not s:
                log("Its an engineering image")
            else:
                log("Its an engineering image: {0}".format(s))
            err = 0
        except NoDateError:
            log("This image has no recognizable date")
            err = 1
        except NotGeminiData:
            log("This doesn't look like Gemini data")
            err = 0
        except BadData:
            log("Failed data")
            err = 0
        except RuntimeError as e:
            log(str(e))
            err = 1
        if err > 0:
            sys.exit(-1)
    else:
        if use_ad:
            evaluate = AstroDataEvaluator()
            result = evaluate(astrodata.open(fits))
        else:
            evaluate = Evaluator()
            result = evaluate(fits)
        if result.message is not None:
            print((result.message))
    sys.exit(0)<|MERGE_RESOLUTION|>--- conflicted
+++ resolved
@@ -26,11 +26,7 @@
 # This is used to determine things like if we test for IAA or OBSCLASS
 # This is an initial estimate using empirical data. The value must
 # be corrected at a later point.
-<<<<<<< HEAD
 OLDIMAGE = datetime(2007, 6, 28)
-=======
-OLDIMAGE = datetime(2007, 0o6, 28)
->>>>>>> 410f8633
 OBSCLASS_VALUES = {'dayCal',  'partnerCal',  'acqCal',  'acq',  'science',  'progCal'}
 
 class NotGeminiData(ValidationError):
