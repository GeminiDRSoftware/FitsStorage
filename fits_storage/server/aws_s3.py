"""
This module contains utility functions for interacting with AWS S3
"""

import os
import bz2

from fits_storage.config import get_config
from fits_storage.logger_dummy import DummyLogger

from fits_storage.core.hashes import md5sum

import boto3
from boto3.s3.transfer import S3UploadFailedError, RetriesExceededError
from botocore.exceptions import ClientError
import logging
<<<<<<< HEAD
import tempfile
=======
>>>>>>> ad3ee691


class DownloadError(Exception):
    pass


boto3.set_stream_logger(level=logging.CRITICAL)
logging.getLogger('boto').setLevel(logging.CRITICAL)
logging.getLogger('botocore').setLevel(logging.CRITICAL)
logging.getLogger('utils').setLevel(logging.CRITICAL)
logging.getLogger('tasks').setLevel(logging.CRITICAL)
logging.getLogger('futures').setLevel(logging.CRITICAL)


class Boto3Helper(object):
    def __init__(self, bucket_name=None, underlay_bucket_name=None,
                 logger=None, access_key=None, secret_key=None,
                 s3_staging_dir=None, storage_root=None):
        fsc = get_config()
        self.l = logger if logger is not None else DummyLogger()
        self.b = None
        self.ulb = None
        self.b_name = bucket_name if bucket_name is not None else \
            fsc.s3_bucket_name
        self.underlay_b_name = underlay_bucket_name
        self.access_key = access_key if access_key is not None else \
            fsc.aws_access_key
        self.secret_key = secret_key if secret_key is not None else \
            fsc.aws_secret_key
        self.s3_staging_dir = s3_staging_dir if s3_staging_dir is not None \
            else fsc.s3_staging_dir
        self.storage_root = storage_root if storage_root is not None \
            else fsc.storage_root

    @property
    def session(self):
        if boto3.DEFAULT_SESSION is None:
            boto3.setup_default_session(aws_access_key_id=self.access_key,
                                        aws_secret_access_key=self.secret_key)
        return boto3.DEFAULT_SESSION

    @property
    def s3_client(self):
        return self.session.client('s3')

    @property
    def s3(self):
        return self.session.resource('s3')

    @property
    def bucket(self):
        if self.b is None:
            self.b = self.s3.Bucket(self.b_name)
        return self.b

    @property
    def underlay_bucket(self):
        if self.ulb is None and self.underlay_b_name is not None:
            self.ulb = self.s3.Bucket(self.underlay_b_name)
        return self.ulb

    def list_keys(self):
        return self.bucket.objects.all()

    def list_keys_with_prefix(self, prefix):
        return self.bucket.objects.filter(Prefix=prefix)

    def key_names(self):
        l = [obj.key for obj in self.list_keys()]
        if self.underlay_bucket is not None:
            l.extend([obj.key for obj in self.underlay_bucket.objects.all()])
        return l

    def key_names_with_prefix(self, prefix):
        l = [obj.key for obj in self.list_keys_with_prefix(prefix)]
        if self.underlay_bucket is not None:
            l.extend([obj.key for obj in
                      self.underlay_bucket.objects.filter(Prefix=prefix)])
        return l

    def exists_key(self, key):
        try:
            if isinstance(key, str):
                mykey = self.bucket.Object(key)
                mykey.expires
            return True
        except ClientError:
            if self.underlay_bucket is None:
                return False
            try:
                if isinstance(key, str):
                    mykey = self.underlay_bucket.Object(key)
                    mykey.expires
                return True
            except ClientError:
                return False

    def get_key(self, keyname):
        key = self.bucket.Object(keyname)
        try:
            key.expires
            return key
        except ClientError:
            if self.underlay_bucket:
                key = self.underlay_bucket.Object(keyname)
                try:
                    key.expires
                    return key
                except ClientError:
                    return None
            else:
                return None

    def delete_key(self, key):
        # This is only used in the tests and does not fall back to the underlay
        # bucket
        try:
            self.s3_client.delete_object(Bucket=self.b_name, Key=key)
            return True
        except ClientError:
            return False

    def get_md5(self, key):
        """
        Get the MD5 that the S3 metadata has for this key.
        """
        if isinstance(key, str):
            key = self.get_key(key)

        try:
            return key.metadata['md5']
        except KeyError:
            # Old object, we haven't re-calculated the MD5 yet
            return None

    def get_size(self, key):
        return key.content_length

    def set_metadata(self, keyname, **kw):
        obj = self.get_key(keyname)
        md = obj.metadata
        md.update(kw)
        bn = self.bucket.name
        self.s3_client.copy_object(Bucket=bn, Key=keyname,
                                   CopySource=f'{bn}/{keyname}',
                                   MetadataDirective='REPLACE', Metadata=md)

    def copy(self, keyname, to_bucket):
        # As of 2024-Oct seems like if this does a multipart copy, then
        # it doesn't copy the metadata. So we need to specify that manually.
        md = self.get_key(keyname).metadata

        # This is a boto3 "managed copy" that will do a simple copy or a
        # multipart copy as required.
        copy_source = {
            'Bucket': self.bucket.name,
            'Key': keyname
        }

        self.s3_client.copy(copy_source, to_bucket, keyname,
                            ExtraArgs={'Metadata': md})

    def rename(self, oldkey, newkey):
        # There's no move or rename on S3, have to copy and delete.
        # This function is to rename within the same bucket
        # As with copy, need to handle metadata
        # raise on error
        md = self.get_key(oldkey).metadata
        copy_source = {
            'Bucket': self.bucket.name,
            'Key': oldkey
        }
        self.s3_client.copy(copy_source, self.bucket.name, newkey,
                            ExtraArgs={'Metadata': md})
        if self.exists_key(newkey):
            self.s3_client.delete_object(Bucket=self.bucket.name, Key=oldkey)
        else:
            self.l.error(f"Error renaming {oldkey} to {newkey} - new key"
                         f"does not exist after copy. Not deleting old key")
            raise OSError("New S3 key does not exist in rename operation")

    def upload_file(self, keyname, filename, extra_meta={}):
        md5 = md5sum(filename)
        try:
            meta = dict(md5=md5)
            meta.update(extra_meta)
            self.s3_client.upload_file(filename, self.bucket.name, keyname,
                                       ExtraArgs={'Metadata': meta})
        except S3UploadFailedError:
            self.l.error("S3 Upload Failed", exc_info=True)
            return None

        obj = self.get_key(keyname)
        # Make sure that the object is available before returning the key
        obj.wait_until_exists()

        return obj

    def fetch_key_to_file(self, keyname, fullpath):
        """
        Fetch an object from S3 to a local file
        """
        try:
            self.s3_client.download_file(self.bucket.name, keyname, fullpath)
        except RetriesExceededError:
            self.l.error("Retries Exceeded", exc_info=True)
            return False
        except ClientError:
            if self.underlay_bucket:
                try:
                    self.s3_client.download_file(self.underlay_bucket.name,
                                                 keyname, fullpath)
                except RetriesExceededError:
                    self.l.error("Retries Exceeded", exc_info=True)
                    return False
                except ClientError:
                    return False
        return True

    def fetch_to_storageroot(self, keyname, fullpath=None, skip_tests=False):
        """
<<<<<<< HEAD
        Fetch the file from s3. By default, put it in the storage_root directory
        under the same path as in the keyname. If fullpath is specified, put the
        file there, discarding any path from the keyname.
        Do some validation, and re-try as appropriate
=======
        Fetch the file from s3 and put it in the storage_root directory.
>>>>>>> ad3ee691
        Return True if succeeded, False otherwise
        """
        if not fullpath:
            fullpath = os.path.join(self.storage_root, keyname)

        # Check if the file already exists in the storage area, remove it if so
        if os.path.exists(fullpath):
            self.l.warning("File already exists at S3 download location: %s. "
                           "Will delete it first.", fullpath)
            try:
                os.unlink(fullpath)
            except:
                self.l.error("Unable to delete %s which is in the way of the "
                             "S3 download", fullpath)
                return False

<<<<<<< HEAD
        # Ensure any subdirectories needed exist
        try:
            os.makedirs(os.path.dirname(fullpath), exist_ok=True)
        except OSError:
            self.l.error(f"Unable to create necessary subdirectories: "
                         f"{os.path.dirname(fullpath)}", exc_info=True)
            return False
        try:
            self.s3_client.download_file(self.bucket.name, keyname, fullpath)
        except RetriesExceededError:
            self.l.error("S3 client Retries Exceeded", exc_info=True)
            return False
        except ClientError:
            self.l.error(f"S3 Client Error - {keyname=} {fullpath=}",
                         exc_info=True)
=======
        if self.fetch_key_to_file(keyname, fullpath) is False:
>>>>>>> ad3ee691
            return False

        if skip_tests:
            return True

        key = self.get_key(keyname)
        # Check size and md5
        filesize = os.path.getsize(fullpath)
        s3size = self.get_size(key)
        if filesize == s3size:
            # It's the right size, check the md5
            filemd5 = md5sum(fullpath)
            s3md5 = self.get_md5(key)
            if filemd5 == s3md5:
                # md5 matches
                self.l.debug("Downloaded file from S3 successfully")
                return True
            else:
                # Size is OK, but md5 is not
                self.l.error("Problem fetching %s from S3 - size OK, but md5 "
                             "mismatch - file: %s; key: %s",
                             keyname, filemd5, s3md5)
                return False
        else:
            # Didn't get enough bytes
            self.l.error("Problem fetching %s from S3 - size mismatch - "
                         "file: %s; key: %s", keyname, filesize, s3size)
            return False

<<<<<<< HEAD
    @contextmanager
    def fetch_temporary(self, keyname, decompress=False, **kwarg):
        fp = tempfile.NamedTemporaryFile(mode='wb', dir=self.s3_staging_dir,
                                         delete=False)
        fp.close()
        fullpath = fp.name
        f = None
        try:
            if not self.fetch_to_storageroot(keyname, fullpath, **kwarg):
                raise DownloadError("Could not download the file")
            f = open(fullpath, mode='rb')
            if decompress:
                yield bz2.open(f)
            else:
                yield f
        finally:
            if f:
                f.close()
            if os.path.exists(fullpath):
                os.unlink(fullpath)


def get_helper(*args, **kwargs):
    return Boto3Helper(*args, **kwargs)
=======
    def get_flo(self, keyname):
        try:
            response = self.s3_client.get_object(Bucket=self.b_name,
                                                 Key=keyname)
            return response['Body']
        except ClientError as clienterror:
            if self.underlay_bucket:
                try:
                    response = self.s3_client.get_object(
                        Bucket=self.underlay_b_name,
                        Key=keyname)
                    return response['Body']
                except ClientError:
                    raise clienterror
            else:
                raise clienterror
>>>>>>> ad3ee691
<|MERGE_RESOLUTION|>--- conflicted
+++ resolved
@@ -3,7 +3,6 @@
 """
 
 import os
-import bz2
 
 from fits_storage.config import get_config
 from fits_storage.logger_dummy import DummyLogger
@@ -14,11 +13,6 @@
 from boto3.s3.transfer import S3UploadFailedError, RetriesExceededError
 from botocore.exceptions import ClientError
 import logging
-<<<<<<< HEAD
-import tempfile
-=======
->>>>>>> ad3ee691
-
 
 class DownloadError(Exception):
     pass
@@ -239,14 +233,10 @@
 
     def fetch_to_storageroot(self, keyname, fullpath=None, skip_tests=False):
         """
-<<<<<<< HEAD
         Fetch the file from s3. By default, put it in the storage_root directory
         under the same path as in the keyname. If fullpath is specified, put the
         file there, discarding any path from the keyname.
         Do some validation, and re-try as appropriate
-=======
-        Fetch the file from s3 and put it in the storage_root directory.
->>>>>>> ad3ee691
         Return True if succeeded, False otherwise
         """
         if not fullpath:
@@ -263,7 +253,6 @@
                              "S3 download", fullpath)
                 return False
 
-<<<<<<< HEAD
         # Ensure any subdirectories needed exist
         try:
             os.makedirs(os.path.dirname(fullpath), exist_ok=True)
@@ -271,17 +260,8 @@
             self.l.error(f"Unable to create necessary subdirectories: "
                          f"{os.path.dirname(fullpath)}", exc_info=True)
             return False
-        try:
-            self.s3_client.download_file(self.bucket.name, keyname, fullpath)
-        except RetriesExceededError:
-            self.l.error("S3 client Retries Exceeded", exc_info=True)
-            return False
-        except ClientError:
-            self.l.error(f"S3 Client Error - {keyname=} {fullpath=}",
-                         exc_info=True)
-=======
+
         if self.fetch_key_to_file(keyname, fullpath) is False:
->>>>>>> ad3ee691
             return False
 
         if skip_tests:
@@ -311,32 +291,6 @@
                          "file: %s; key: %s", keyname, filesize, s3size)
             return False
 
-<<<<<<< HEAD
-    @contextmanager
-    def fetch_temporary(self, keyname, decompress=False, **kwarg):
-        fp = tempfile.NamedTemporaryFile(mode='wb', dir=self.s3_staging_dir,
-                                         delete=False)
-        fp.close()
-        fullpath = fp.name
-        f = None
-        try:
-            if not self.fetch_to_storageroot(keyname, fullpath, **kwarg):
-                raise DownloadError("Could not download the file")
-            f = open(fullpath, mode='rb')
-            if decompress:
-                yield bz2.open(f)
-            else:
-                yield f
-        finally:
-            if f:
-                f.close()
-            if os.path.exists(fullpath):
-                os.unlink(fullpath)
-
-
-def get_helper(*args, **kwargs):
-    return Boto3Helper(*args, **kwargs)
-=======
     def get_flo(self, keyname):
         try:
             response = self.s3_client.get_object(Bucket=self.b_name,
@@ -352,5 +306,4 @@
                 except ClientError:
                     raise clienterror
             else:
-                raise clienterror
->>>>>>> ad3ee691
+                raise clienterror