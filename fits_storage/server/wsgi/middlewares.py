--- conflicted
+++ resolved
@@ -142,12 +142,8 @@
                 allowed_url = (
                     self.ctx.req.env.unparsed_uri.startswith('/login') or
                     self.ctx.req.env.unparsed_uri.startswith('/orcid') or
-<<<<<<< HEAD
-                    self.ctx.req.env.unparsed_uri.startswith('/noirlabsso'))
-=======
                     self.ctx.req.env.unparsed_uri.startswith('/noirlabsso') or
                     self.ctx.req.env.unparsed_uri.startswith('/logout'))
->>>>>>> 922521f0
                 # Maybe we should allow request_account etc. here too, but
                 # that seems risky, so they'll need to use another ISP for that,
                 # or just use orcid.
