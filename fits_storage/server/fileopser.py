--- conflicted
+++ resolved
@@ -146,12 +146,8 @@
         except Exception as err:
             err_msg = f"{err.__class__}: {err}"
             self.doerror("Exception calling worker function for "
-<<<<<<< HEAD
-                         f"{self.request_name} (err_msg)", exc_info=True)
-=======
                          f"{self.request_name} - {self.request_args}",
                          exc_info=True)
->>>>>>> 71403dc5
             return
 
         # It worked!
