--- conflicted
+++ resolved
@@ -5,11 +5,8 @@
 import sys
 import mimetypes
 
-<<<<<<< HEAD
 from gemini_obs_db.utils.gemini_metadata_utils import gemini_date
-=======
 from pprint import pformat
->>>>>>> d924ccc1
 
 from fits_storage.utils.web import get_context, Return
 from fits_storage.utils.web import ArchiveContextMiddleware
@@ -53,12 +50,9 @@
 from fits_storage.web.logcomments import log_comments
 from fits_storage.web import miscfiles, miscfilesplus
 
-<<<<<<< HEAD
 from gemini_obs_db import session_scope, NoResultFound
 from fits_storage.orm.usagelog import UsageLog
-=======
 from fits_storage.orm import NoResultFound
->>>>>>> d924ccc1
 
 from functools import partial
 
