PYTHONPATH=/opt/FitsStorage:/opt/DRAGONS
MAILTO=fitsadmin@gemini.edu
#
# Add to ingest queue
#*/4  * * * * fitsdata python3 /opt/FitsStorage/fits_storage/scripts/add_to_ingest_queue.py --file-re=today --demon
*/30 * * * * fitsdata python3 /opt/FitsStorage/fits_storage/scripts/add_to_ingest_queue.py --file-re=fourday --demon
<<<<<<< HEAD
=======
*/30 * * * * fitsdata echo `date` > /tmp/datejob
>>>>>>> d4e10f88
50 * * * * fitsdata python3 /opt/FitsStorage/fits_storage/scripts/add_to_ingest_queue.py --file-re=twentyday --demon
2 * * * * fitsdata python3 /opt/FitsStorage/fits_storage/scripts/add_to_ingest_queue.py --path=masks --demon
6 * * * * fitsdata python3 /opt/FitsStorage/fits_storage/scripts/add_to_ingest_queue.py --path=obslogs --demon
10  * * * * fitsdata python3 /opt/FitsStorage/fits_storage/scripts/add_to_ingest_queue.py --path=iraf_cals --demon
20 * * * * fitsdata python3 /opt/FitsStorage/fits_storage/scripts/add_to_ingest_queue.py --path=graces --demon
#*/5 * * * * fitsdata python3 /opt/FitsStorage/fits_storage/scripts/feed_ingest_queue.py --demon --site=N --lockfile
#
# File curation
### 5 8 * * * fitsdata python3 /opt/FitsStorage/fits_storage/scripts/delete_files.py --auto --yesimsure --demon --emailto='fitsadmin@gemini.edu'
### 10 8 * * * fitsdata python3 /opt/FitsStorage/fits_storage/scripts/local_delete_files.py --demon --dir=/sci/dhs --nomd5 --mintapes=1
### 1 * * * * fitsdata python3 /opt/FitsStorage/fits_storage/scripts/rollcall.py --limit 25000 --demon
### 0 9 * * * fitsdata python3 /home/fitsdata/diskspace.py
#
# Notifications
### 50 7 * * * fitsdata python3 /opt/FitsStorage/fits_storage/scripts/get_notifications_from_odb.py --demon --odb=gnodb --semester=auto
<<<<<<< HEAD
### 0 8 * * *  fitsdata python3 /opt/FitsStorage/fits_storage/scripts/YouGotDataEmail.py --demon
### 0 8 * * *  fitsdata python3 /opt/FitsStorage/fits_storage/scripts/YouGotDataEmail.py --demon --check
=======
### 0 8 * * * fitsdata  python3 /opt/FitsStorage/fits_storage/scripts/YouGotDataEmail.py --demon
### 0 8 * * * fitsdata  python3 /opt/FitsStorage/fits_storage/scripts/YouGotDataEmail.py --demon --check
>>>>>>> d4e10f88

### 0 8 * * Tue fitsdata python3 /opt/FitsStorage/fits_storage/scripts/MissingCalibrationEmail.py
### 30 8 * * * fitsdata python3 /opt/FitsStorage/fits_storage/scripts/odb_data_to_archive.py --demon
#
# Materialized Views
0 1 * * * fitsdata psql fitsdata < /opt/FitsStorage/sql/refresh_views.sql

# Maintainance etc
0 7 * * * fitsdata python3 /opt/FitsStorage/fits_storage/scripts/database_vacuum.py --demon
### 30 7 * * * fitsdata python3 /opt/FitsStorage/fits_storage/scripts/database_backup.py --demon<|MERGE_RESOLUTION|>--- conflicted
+++ resolved
@@ -4,10 +4,6 @@
 # Add to ingest queue
 #*/4  * * * * fitsdata python3 /opt/FitsStorage/fits_storage/scripts/add_to_ingest_queue.py --file-re=today --demon
 */30 * * * * fitsdata python3 /opt/FitsStorage/fits_storage/scripts/add_to_ingest_queue.py --file-re=fourday --demon
-<<<<<<< HEAD
-=======
-*/30 * * * * fitsdata echo `date` > /tmp/datejob
->>>>>>> d4e10f88
 50 * * * * fitsdata python3 /opt/FitsStorage/fits_storage/scripts/add_to_ingest_queue.py --file-re=twentyday --demon
 2 * * * * fitsdata python3 /opt/FitsStorage/fits_storage/scripts/add_to_ingest_queue.py --path=masks --demon
 6 * * * * fitsdata python3 /opt/FitsStorage/fits_storage/scripts/add_to_ingest_queue.py --path=obslogs --demon
@@ -23,13 +19,8 @@
 #
 # Notifications
 ### 50 7 * * * fitsdata python3 /opt/FitsStorage/fits_storage/scripts/get_notifications_from_odb.py --demon --odb=gnodb --semester=auto
-<<<<<<< HEAD
-### 0 8 * * *  fitsdata python3 /opt/FitsStorage/fits_storage/scripts/YouGotDataEmail.py --demon
-### 0 8 * * *  fitsdata python3 /opt/FitsStorage/fits_storage/scripts/YouGotDataEmail.py --demon --check
-=======
 ### 0 8 * * * fitsdata  python3 /opt/FitsStorage/fits_storage/scripts/YouGotDataEmail.py --demon
 ### 0 8 * * * fitsdata  python3 /opt/FitsStorage/fits_storage/scripts/YouGotDataEmail.py --demon --check
->>>>>>> d4e10f88
 
 ### 0 8 * * Tue fitsdata python3 /opt/FitsStorage/fits_storage/scripts/MissingCalibrationEmail.py
 ### 30 8 * * * fitsdata python3 /opt/FitsStorage/fits_storage/scripts/odb_data_to_archive.py --demon
