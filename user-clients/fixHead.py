#! /usr/bin/env python

"""
FITS Header Fixing Tool v0.8

Usage:

 fixHead.py [-hlNSy] [--ext=EXT] [<date>] <filenums> KEYW:VAL [KEYW:VAL ...]
 fixHead.py [-hly]   [--ext=EXT] obsid <observation-id> KEYW:VAL [KEYW:VAL ...]

Arguments:

  <date>            Optional, in format YYYYMMDD. If not specified, the current
                    date is assumed.
  <filenums>        A comma-separated list of number ranges. Eg: 10-20,31,35-40
  <observation-id>  A valid Gemini observation ID
  KEYW              A keyword or one of the special selectors: qa, cond
  VAL               The new value for the specified keyword

 NOTE: If selecting by date/filenums, the selected files will be in the form

          NYYYYMMDDSxxxx.fits

 where 'xxxx' is a number generated from the ranges in <filenums>

Values for Special Selectors:

  qa    The value can be one of 'undefined', 'pass', 'usable', 'fail', 'check'
  cond  The value is a comma-separated list of site conditions to be changed,
        like 'iqany', 'wv80', 'cc50', etc.

Optional Arguments:

  -h, --help     This help message
  -l, --list     Show a list of files that would be changed, but do not perform
                 changes. When using -l, the KEYW:VAL pairs are not mandatory
  -y             "Yes, I'm sure!" Pass this flag when setting a keyword that
                 doesn't exist in the original file. If not passed, you will
                 get an error message (this is a protection against typos)
  -N             Force selection Gemini North files
  -S             Force selection Gemini South files
  --ext=EXT      EXT is a number greater than 0 or an extension name. If not
                 specified, it is assumed that the change affects the
                 Primary HDU

Usage examples:

 fixHead.py 20160116 15,20,25 RAWIQ:70 qa:usable
 fixHead.py 20160115 10-20,31,35-40 RAWIQ:any RAWWV:80 RAWCC:50
 fixHead.py 20160115 10-20,31,35-40 cond:iqany,wv80,cc50
 fixHead.py 1-200 SSA:"John Smith"
"""



#************************************************************************
#****              G E M I N I  O B S E R V A T O R Y                ****
#************************************************************************
#
#   Script name:        hupdate
#
#   Purpose:
#      Provide a user interface to the Gemini Archive API that allows
#      modification of raw FITS file headers, with validation.
#
#      This script is tailored to SOS needs.
#
#   Date               : 2015-12-09
#
#   Author             : Ricardo Cardenes
#
#   Modification History:
#    2015-12-09, rcardene  : First release
#    2016-02-11, rcardene  : Change the default server. Remove the cookie
#                           which should not be in the code repository
#    2016-10-10, rcardene  : Introduced some rudimentary checks for known fixed
#                           values (RAWxx, etc). Improved help messages
#    2016-11-05, rcardene  : Allow fixHead to pick the API cookie from the environment
#    2016-12-14, rcardene  : Clarified error message for non-allowed input values
#    2016-12-16, mpohlen   : Updated history and version number
#    2016-12-20, rcardene  : Updated history with meaningful dates and bumped
#                           version to 0.5
#    2017-01-11, rcardene  : Fixed a bug with date acquisition. Released as 0.6
#    2017-04-06, rcardene  : Re-fixed the bug with date acquisition. Released as 0.7
<<<<<<< HEAD
#    2020-03-09, ooberdorf : Fixed request to ask for a streamed response and updated for python2 compatibility
=======
#    2020-03-09, ooberdorf : Fixed request to ask for a streamed response and updated for python2 compatibility. Released as 0.8
#    2020-05-26, ooberdorf : Fixed request file list names
#    2020-09-14, bcooper   : Fixed issue with multiple 'cond' inputs not updating files
#
>>>>>>> 90f2e211

from __future__ import print_function

import sys
from time import strptime
from datetime import datetime, timedelta
import json
import requests
from requests.exceptions import ConnectionError
from functools import partial
import os

SERVERNAME='fits'
NORTHPREF = 'N'
SOUTHPREF = 'S'
DEFAULTPREF = NORTHPREF
ISODATEFORMAT='%Y%m%d'

# Pick the Gemini API authorization cookie from the environment
# If it's not there, we get an empty string. This won't get you
# access to the archive, but at least the script won't crash.
GEM_AUTH = os.environ.get('GEMINI_API_AUTH', '')

cookies = {
    'gemini_api_authorization': GEM_AUTH
}

class ServerAccess(object):
    """
    Class that abstracts queries to the archive server
    """

    def __init__(self, host, port = '80'):
        self.server = '{}:{}'.format(host, port)

    def uri(self, *extra):
        return '/'.join(['http://{}'.format(self.server)] + list(extra))

    def summary(self, *selection):
        return requests.get(self.uri('jsonfilenames/present', *selection)).json()

    def batch_change(self, file_list, actions, reject_new):
        arguments = {'request': [{'filename': fn, 'values': actions, 'reject_new':reject_new} for fn in file_list],
                     'batch': False}

        return requests.post(self.uri('update_headers'),
                             json=arguments,
                             cookies=cookies)

def get_file_list_by_obsid(server, args):
    """
    Contacts the server asking for a list of files matching the provided
    observation id, and returns a tuple that information.
    """
    return tuple(info['name'] for info in server.summary('obsid='+args.obsid))

def get_file_list_by_date_and_number(server, args):
    """
    Returns a tuple with a list of files generated based on the provided numbers,
    date, and prefix.
    """
    pref = args.prefix or DEFAULTPREF
    filelist = server.summary(args.date)
    filelist = [entry['name'] for entry in filelist]
    return tuple(f for f in ['{}{}S{:04d}.fits'.format(pref, args.date, n) for n in args.filenums] if f in filelist)

def get_file_list(server, args):
    if args.obsid:
        return get_file_list_by_obsid(server, args)
    else:
        return get_file_list_by_date_and_number(server, args)

doc_simplified ="""
Usage examples for SOS purposes:

 {GREEN}fixHead.py 20160116 15,20,25 RAWIQ:70 qa:usable{RESET}
 {GREEN}fixHead.py 20160115 10-20,31,35-40 RAWIQ:any RAWWV:80 RAWCC:50{RESET}

That last one can also be written:

 {GREEN}fixHead.py 20160115 10-20,31,35-40 cond:iqany,wv80,cc50{RESET}

Specials:

  'cond' accepts up to 4 values separated by commas, like "iq70,bgany"
  'qa' accepts the values that you expect for QA, like "pass", "check",
       etc. The server will translate this to the proper values in the
       headers.
  For RAWBG/RAWCC/RAWIQ/RAWWV you can specify anything that contains a
  number (eg. RAWIQ:70, RAWWV:80-per). As long as it is a valid number,
  it will be completed to something proper, like '80-percentile'

You can skip the date (the current one will be used):

 {GREEN}fixHead.py 1-200 SSA:"John Smith"{RESET}

Type "fixHead.py -h" for a more thorough help message.
"""

def colorize(text):
    colors = {
         'RED': '1',
         'GREEN': '2',
         'YELLOW': '3',
         'MAGENTA': '5',
         'CYAN': '6',
         'RESET': None,
    }
    for (tag, code) in list(colors.items()):
        if tag is 'RESET':
            color = '\x1b[0m'
        else:
            color = '\x1b[3{0};1m'.format(code)
        text = text.replace('{' + tag + '}', color)
    return text

def usage(with_error = True, full = True):
    if full:
        print(__doc__)
    else:
        print(colorize(doc_simplified))
    sys.exit(1 if with_error else 0)

def expand_numbers(nums):
    groups = nums.split(',')
    rng = []
    for group in groups:
        if group.isdigit():
            n = int(group)
            rng.extend(list(range(n, n+1)))
        else:
            # If there are not exactly two elements in the range, this will raise a
            # ValueError
            n1, n2 = group.split('-')
            rng.extend(list(range(int(n1), int(n2)+1)))

    return rng

def today_hawaii():
    return datetime.utcnow().strftime(ISODATEFORMAT)

def yesterday():
    return (datetime.today() - timedelta(days = 1)).strftime(ISODATEFORMAT)

# This script has a complex argument parsing that is easier to do manually
# instead of using argparse
def parse_args(raw_args):
    class SetLimitError(Exception):
        pass

    class Args(object):
        def __new__(typ, *args, **kw):
            obj = object.__new__(typ)
            obj.__dict__['_{}__set_once'.format(typ.__name__)] = {}

            return obj

        def __init__(self, **defaults):
            for (attr, value) in list(defaults.items()):
                setattr(self, attr, value)
                self.__set_once[attr] = False

        def __setattr__(self, attr, value):
            try:
                if self.__set_once[attr]:
                    raise SetLimitError(attr)
                self.__set_once[attr] = True
            except KeyError:
                pass

            super(Args, self).__setattr__(attr, value)

        def __str__(self):
            return "Args({})".format(', '.join('{}={!r}'.format(k, getattr(self, k)) for k in sorted(self.__set_once)))

    if not raw_args:
        usage(full=False)

    args = Args(yes=False, show_list=False, ext=None,
                date=None, filenums=None, obsid=None,
                prefix=None, pairs=[],
                today=today_hawaii)

    # Just a shallow copy of the arguments
    rargs = raw_args[:]

    try:
        # First look for the options
        while rargs and rargs[0].startswith('-'):
            rarg = rargs.pop(0)
            if rarg in ('-h', '--help'):
                usage(with_error = False)
            elif rarg in ('-l', '--list'):
                args.show_list = True
            elif rarg == '-y':
                args.yes = True
            elif rarg == '-N':
                args.prefix = NORTHPREF
            elif rarg == '-S':
                args.prefix = SOUTHPREF
            elif rarg.startswith('--ext='):
                _, _, args.ext = rarg.partition('=')
            else:
                usage()

        narg = rargs.pop(0)

        if narg == 'obsid':
            args.obsid = rargs.pop(0)
        else:
            try:
                strptime(narg, ISODATEFORMAT)
                args.date = narg
                nums = rargs.pop(0)
            except ValueError:
                args.date = args.today()
                nums = narg

            args.filenums = expand_numbers(nums)

        # Process the remaining arguments
        for pair in rargs:
            kw, _, value = pair.partition(':')
            if _ != ':' or not value:
                usage()
            args.pairs.append((kw, value))
                
    except (SetLimitError, IndexError, ValueError):
        usage()

    if (not args.obsid and not args.filenums) or (not args.pairs and not args.show_list):
        usage()

    return args

class NotInRangeError(ValueError):
    def __init__(self, msg, valid):
        super(NotInRangeError, self).__init__(msg)
        self.valid = valid

def validate_raw(inp, accepted, keyw):
    if inp.lower() == 'any':
        return 'Any'
    elif inp.upper().startswith('UNK'):
        return 'UNKNOWN'
    else:
        for number in accepted:
            if str(number) in inp:
                return '{}-percentile'.format(number)

    raise NotInRangeError("{key} does not accept '{value}' as an input".format(key=keyw, value=inp),
            valid=tuple('{}-percentile'.format(x) for x in accepted) + ('Any', 'UNKNOWN'))

def validate_keyword(inp, accepted, keyw, trans=str):
    transformed_value = trans(inp)
    if transformed_value not in accepted:
        raise NotInRangeError("{key} does not accept '{value}' as an input".format(key=keyw, value=inp),
                valid=accepted)

    return transformed_value

valid_sets = {
        'qa': ('undefined', 'pass', 'usable', 'fail', 'check'),
        'RAWGEMQA': ('UNKNOWN', 'USABLE', 'BAD', 'CHECK'),
        'RAWPIREQ': ('UNKNOWN', 'YES', 'NO', 'CHECK')
        }

def map_actions(pairs):
    actions = {}
    gen = []
    for keyword, value in pairs:
        keyword = keyword.lower()
        if keyword == 'qa':
            actions['qa_state'] = validate_keyword(value, valid_sets['qa'], 'qa', trans=str.lower)
        elif keyword == 'cond':
            if value.find(',') == -1: 
                actions['raw_site'] = value
            else:   
                actions['raw_site'] = value.split(',')
          
        elif keyword == 'release':
            actions['release'] = value
        else:
            keyword = keyword.upper()
            if keyword == 'RAWIQ':
                value = validate_raw(value, (20, 70, 85), keyword)
            elif keyword == 'RAWCC':
                value = validate_raw(value, (50, 70, 80), keyword)
            elif keyword in ('RAWBG', 'RAWWV'):
                value = validate_raw(value, (20, 50, 80), keyword)
            elif keyword in ('RAWGEMQA', 'RAWPIREQ'):
                value = validate_keyword(value, valid_sets[keyword], keyword, trans=str.upper)

            gen.append((keyword.upper(), value))
    if gen:
        actions['generic'] = gen

    return actions

def perform_changes(sa, file_list, args):
    try:
        ret = sa.batch_change(file_list, map_actions(args.pairs), not args.yes)
    except ConnectionError:
        print("Cannot connect to the archive server", file=sys.stderr)
        return 1
    except NotInRangeError as e:
        print(colorize('{RED}{}{RESET}').format(str(e)), file=sys.stderr)
        print('Valid inputs are:', file=sys.stderr)
        for vi in e.valid:
            print(colorize('   {GREEN}{}{RESET}').format(vi), file=sys.stderr)
        return 0
    except ValueError as e:
        print(str(e), file=sys.stderr)
        return 0

    if ret.status_code == 403:
        print("The access to the archive server has been forbidden for this script, or you do not have the auth cookie set in your environment.", file=sys.stderr)
        return 2

    for response in ret.json():
        if not response['result']:
            print('{}: {}'.format(response.get('id', 'UNKNOWN'), response['error']))
        else:
            print('{} modified successfully'.format(response['id']))

    return 0

if __name__ == '__main__':
    from pprint import pprint
    args = parse_args(sys.argv[1:])
    sa = ServerAccess(SERVERNAME)
    try:
        file_list = get_file_list(sa, args)
    except ConnectionError:
        print("Cannot connect to the archive server", file=sys.stderr)
        sys.exit(1)
    else:
        if args.show_list:
            print("The following files would be affected:")
            for fname in file_list:
               print("  " + fname)
        else:
            sys.exit(perform_changes(sa, file_list, args))<|MERGE_RESOLUTION|>--- conflicted
+++ resolved
@@ -82,14 +82,10 @@
 #                           version to 0.5
 #    2017-01-11, rcardene  : Fixed a bug with date acquisition. Released as 0.6
 #    2017-04-06, rcardene  : Re-fixed the bug with date acquisition. Released as 0.7
-<<<<<<< HEAD
-#    2020-03-09, ooberdorf : Fixed request to ask for a streamed response and updated for python2 compatibility
-=======
 #    2020-03-09, ooberdorf : Fixed request to ask for a streamed response and updated for python2 compatibility. Released as 0.8
 #    2020-05-26, ooberdorf : Fixed request file list names
 #    2020-09-14, bcooper   : Fixed issue with multiple 'cond' inputs not updating files
 #
->>>>>>> 90f2e211
 
 from __future__ import print_function
 
